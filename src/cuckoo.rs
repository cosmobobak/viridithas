use crate::{
    chess::{
        board::movegen::attacks_by_type,
        chessmove::Move,
        piece::{Piece, PieceType},
        squareset::SquareSet,
        types::Square,
    },
    lookups::{PIECE_KEYS, SIDE_KEY},
};

pub static KEYS: [u64; 8192] =
    unsafe { std::mem::transmute(*include_bytes!("../embeds/cuckoo_keys.bin")) };
pub static MOVES: [Option<Move>; 8192] =
    unsafe { std::mem::transmute(*include_bytes!("../embeds/cuckoo_moves.bin")) };

pub const fn h1(key: u64) -> usize {
    (key & 0x1FFF) as usize
}

pub const fn h2(key: u64) -> usize {
    ((key >> 16) & 0x1FFF) as usize
}

pub fn init() -> anyhow::Result<()> {
    println!("Initialising cuckoo-hash tables.");
    // keep a tally of the table entries to sanity-check the initialisation process.
    let mut count = 0;

    let mut keys = vec![0; 8192];
    let mut cuckoo_moves = vec![None; 8192];

    for piece in Piece::all() {
        if piece.piece_type() == PieceType::Pawn {
            continue;
        }
        for square0 in Square::all() {
            for square1 in Square::all().filter(|&s1| s1 > square0) {
                // check if a piece of this type standing on square0 could attack square1
                let attack_overlap = attacks_by_type(piece.piece_type(), square0, SquareSet::EMPTY)
                    & square1.as_set();
                if attack_overlap == SquareSet::EMPTY {
                    continue;
                }

                let mut mv = Some(Move::new(square0, square1));
                #[allow(clippy::cast_possible_truncation)]
<<<<<<< HEAD
                let mut key =
                    (PIECE_KEYS[piece][square0] ^ PIECE_KEYS[piece][square1] ^ SIDE_KEY) as u32;
=======
                let mut key = PIECE_KEYS[piece][square0] ^ PIECE_KEYS[piece][square1] ^ SIDE_KEY;
>>>>>>> 913e3255
                let mut slot = h1(key);
                loop {
                    std::mem::swap(&mut keys[slot], &mut key);
                    std::mem::swap(&mut cuckoo_moves[slot], &mut mv);

                    if mv.is_none() {
                        break;
                    }

                    slot = if slot == h1(key) { h2(key) } else { h1(key) };
                }
                count += 1;
            }
        }
    }
    assert_eq!(count, 3668);
    // SAFETY: u64 is fine to view as bytes.
    let key_bytes = unsafe { keys.align_to::<u8>().1 };
    // SAFETY: Option<Move> is repr-equivalent to u16.
    let move_bytes = unsafe { cuckoo_moves.align_to::<u8>().1 };
    std::fs::write("embeds/cuckoo_keys.bin", key_bytes)?;
    std::fs::write("embeds/cuckoo_moves.bin", move_bytes)?;
    println!("Wrote cuckoo-hash tables.");
    Ok(())
}<|MERGE_RESOLUTION|>--- conflicted
+++ resolved
@@ -44,13 +44,7 @@
                 }
 
                 let mut mv = Some(Move::new(square0, square1));
-                #[allow(clippy::cast_possible_truncation)]
-<<<<<<< HEAD
-                let mut key =
-                    (PIECE_KEYS[piece][square0] ^ PIECE_KEYS[piece][square1] ^ SIDE_KEY) as u32;
-=======
                 let mut key = PIECE_KEYS[piece][square0] ^ PIECE_KEYS[piece][square1] ^ SIDE_KEY;
->>>>>>> 913e3255
                 let mut slot = h1(key);
                 loop {
                     std::mem::swap(&mut keys[slot], &mut key);
