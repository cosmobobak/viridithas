use std::cell::Cell;

use crate::{
    chess::{
        board::{
            movegen::{AllMoves, MoveList, MoveListEntry, SkipQuiets},
            Board,
        },
        chessmove::Move,
    },
    history,
    historytable::MAX_HISTORY,
    searchinfo::SearchInfo,
    threadlocal::ThreadData,
};

<<<<<<< HEAD
pub const TT_MOVE_SCORE: i32 = 20_000_000;
pub const KILLER_SCORE: i32 = 9_000_000;
=======
>>>>>>> 781e56b8
pub const WINNING_CAPTURE_SCORE: i32 = 10_000_000;
pub const MIN_WINNING_SEE_SCORE: i32 = WINNING_CAPTURE_SCORE - MAX_HISTORY as i32;

#[derive(Debug, Clone, Copy, PartialEq, Eq, PartialOrd, Ord)]
pub enum Stage {
    TTMove,
    GenerateCaptures,
    YieldGoodCaptures,
    YieldKiller,
    GenerateQuiets,
    YieldRemaining,
    Done,
}

pub struct MovePicker {
    movelist: MoveList,
    index: usize,
    pub stage: Stage,
    tt_move: Option<Move>,
    killer: Option<Move>,
    pub skip_quiets: bool,
    see_threshold: i32,
}

impl MovePicker {
    pub fn new(tt_move: Option<Move>, killer: Option<Move>, see_threshold: i32) -> Self {
        Self {
            movelist: MoveList::new(),
            index: 0,
            stage: Stage::TTMove,
            tt_move,
            killer,
            skip_quiets: false,
            see_threshold,
        }
    }

    /// Select the next move to try. Returns None if there are no more moves to try.
    #[allow(clippy::cognitive_complexity)]
    pub fn next(&mut self, position: &Board, t: &ThreadData, info: &SearchInfo) -> Option<Move> {
        if self.stage == Stage::Done {
            return None;
        }
        if self.stage == Stage::TTMove {
            self.stage = Stage::GenerateCaptures;
            if let Some(tt_move) = self.tt_move {
                if position.is_pseudo_legal(tt_move) {
                    return Some(tt_move);
                }
            }
        }
        if self.stage == Stage::GenerateCaptures {
            self.stage = Stage::YieldGoodCaptures;
            debug_assert_eq!(
                self.movelist.len(),
                0,
                "movelist not empty before capture generation"
            );
            // when we're in check, we want to generate enough moves to prove we're not mated.
            if self.skip_quiets {
                position.generate_captures::<SkipQuiets>(&mut self.movelist);
            } else {
                position.generate_captures::<AllMoves>(&mut self.movelist);
            }
            Self::score_captures(t, position, &mut self.movelist);
        }
        if self.stage == Stage::YieldGoodCaptures {
            if let Some(m) = self.yield_once(info, position) {
                if m.score >= WINNING_CAPTURE_SCORE {
                    return Some(m.mov);
                }
                // the move was not winning, so we're going to
                // generate quiet moves next. As such, we decrement
                // the index so we can try this move again.
                self.index -= 1;
            }
            self.stage = if self.skip_quiets {
                Stage::Done
            } else {
                Stage::YieldKiller
            };
        }
        if self.stage == Stage::YieldKiller {
            self.stage = Stage::GenerateQuiets;
            if !self.skip_quiets && self.killer != self.tt_move {
                if let Some(killer) = self.killer {
                    if position.is_pseudo_legal(killer) {
                        debug_assert!(!position.is_tactical(killer));
                        return Some(killer);
                    }
                }
            }
        }
<<<<<<< HEAD
=======
        if self.stage == Stage::YieldCounterMove {
            self.stage = Stage::GenerateQuiets;
            if !self.skip_quiets
                && self.counter_move != self.tt_move
                && self.counter_move != self.killer
            {
                if let Some(counter) = self.counter_move {
                    if position.is_pseudo_legal(counter) {
                        debug_assert!(!position.is_tactical(counter));
                        return Some(counter);
                    }
                }
            }
        }
>>>>>>> 781e56b8
        if self.stage == Stage::GenerateQuiets {
            self.stage = Stage::YieldRemaining;
            if !self.skip_quiets {
                let start = self.movelist.len();
                position.generate_quiets(&mut self.movelist);
                let quiets = &mut self.movelist[start..];
                Self::score_quiets(t, position, quiets);
            }
        }
        if self.stage == Stage::YieldRemaining {
            if let Some(m) = self.yield_once(info, position) {
                return Some(m.mov);
            }
            self.stage = Stage::Done;
        }
        None
    }

    /// Perform iterations of partial insertion sort.
    /// Extracts the best move from the unsorted portion of the movelist,
    /// or returns None if there are no more moves to try.
    ///
    /// Usually only one iteration is performed, but in the case where
    /// the best move has already been tried or doesn't meet SEE requirements,
    /// we will continue to iterate until we find a move that is valid.
    fn yield_once(&mut self, info: &SearchInfo, pos: &Board) -> Option<MoveListEntry> {
        let mut remaining =
            Cell::as_slice_of_cells(Cell::from_mut(&mut self.movelist[self.index..]));
        while let Some(best_entry_ref) =
            remaining
                .iter()
                .reduce(|a, b| if a.get().score >= b.get().score { a } else { b })
        {
            let best = best_entry_ref.get();
            debug_assert!(
                best.score < WINNING_CAPTURE_SCORE / 2 || best.score >= MIN_WINNING_SEE_SCORE,
                "{}'s score is {}, lower bound is {}, this is too close.",
                best.mov.display(false),
                best.score,
                MIN_WINNING_SEE_SCORE
            );
            // test if this is a potentially-winning capture that's yet to be SEE-ed:
            if best.score >= MIN_WINNING_SEE_SCORE
                && !pos.static_exchange_eval(info, best.mov, self.see_threshold)
            {
                // if it fails SEE, then we want to try the next best move, and de-mark this one.
                best_entry_ref.set(MoveListEntry {
                    score: best.score - WINNING_CAPTURE_SCORE,
                    mov: best.mov,
                });
                continue;
            }

            // swap the best move with the first unsorted move.
            best_entry_ref.set(remaining[0].get());
            remaining[0].set(best);
            remaining = &remaining[1..];

            self.index += 1;

            if self.skip_quiets && best.score < MIN_WINNING_SEE_SCORE {
                // the best we could find wasn't winning,
                // and we're skipping quiet moves, so we're done.
                return None;
            }
            if !(Some(best.mov) == self.tt_move || Some(best.mov) == self.killer) {
                return Some(best);
            }
        }

        // If we have already tried all moves, return None.
        None
    }

    pub fn score_quiets(t: &ThreadData, pos: &Board, ms: &mut [MoveListEntry]) {
        // zero-out the ordering scores
        for m in &mut *ms {
            m.score = 0;
        }

        t.get_history_scores(pos, ms);
        t.get_continuation_history_scores(pos, ms, 0);
        t.get_continuation_history_scores(pos, ms, 1);
        // t.get_continuation_history_scores(pos, ms, 3);
    }

    pub fn score_captures(t: &ThreadData, pos: &Board, moves: &mut [MoveListEntry]) {
        const MVV_SCORE: [i32; 6] = [0, 2400, 2400, 4800, 9600, 0];

        // provisionally set the WINNING_CAPTURE offset, for lazily SEE-guarding stuff later.
        for m in &mut *moves {
            m.score = WINNING_CAPTURE_SCORE;
        }

        t.get_tactical_history_scores(pos, moves);
        for MoveListEntry { mov, score } in moves {
            *score += MVV_SCORE[history::caphist_piece_type(pos, *mov)];
        }
    }
}<|MERGE_RESOLUTION|>--- conflicted
+++ resolved
@@ -14,11 +14,6 @@
     threadlocal::ThreadData,
 };
 
-<<<<<<< HEAD
-pub const TT_MOVE_SCORE: i32 = 20_000_000;
-pub const KILLER_SCORE: i32 = 9_000_000;
-=======
->>>>>>> 781e56b8
 pub const WINNING_CAPTURE_SCORE: i32 = 10_000_000;
 pub const MIN_WINNING_SEE_SCORE: i32 = WINNING_CAPTURE_SCORE - MAX_HISTORY as i32;
 
@@ -112,23 +107,6 @@
                 }
             }
         }
-<<<<<<< HEAD
-=======
-        if self.stage == Stage::YieldCounterMove {
-            self.stage = Stage::GenerateQuiets;
-            if !self.skip_quiets
-                && self.counter_move != self.tt_move
-                && self.counter_move != self.killer
-            {
-                if let Some(counter) = self.counter_move {
-                    if position.is_pseudo_legal(counter) {
-                        debug_assert!(!position.is_tactical(counter));
-                        return Some(counter);
-                    }
-                }
-            }
-        }
->>>>>>> 781e56b8
         if self.stage == Stage::GenerateQuiets {
             self.stage = Stage::YieldRemaining;
             if !self.skip_quiets {
