--- conflicted
+++ resolved
@@ -83,45 +83,23 @@
             for i in 0..L1_SIZE / UNROLL {
                 let unroll_offset = i * UNROLL;
                 for (r_idx, reg) in registers.iter_mut().enumerate() {
-<<<<<<< HEAD
-                    let src = input.as_ptr().add(unroll_offset + r_idx * I16_CHUNK_SIZE);
-=======
                     let src = input.as_ptr().add(unroll_offset + r_idx * I16_CHUNK);
->>>>>>> ccb59f15
                     *reg = simd::load_i16(src);
                 }
                 for &sub_block in &sub_blocks {
                     for (r_idx, reg) in registers.iter_mut().enumerate() {
-<<<<<<< HEAD
-                        let src = sub_block
-                            .as_ptr()
-                            .add(unroll_offset + r_idx * I16_CHUNK_SIZE);
-=======
                         let src = sub_block.as_ptr().add(unroll_offset + r_idx * I16_CHUNK);
->>>>>>> ccb59f15
                         *reg = simd::sub_i16(*reg, simd::load_i16(src));
                     }
                 }
                 for &add_block in &add_blocks {
                     for (r_idx, reg) in registers.iter_mut().enumerate() {
-<<<<<<< HEAD
-                        let src = add_block
-                            .as_ptr()
-                            .add(unroll_offset + r_idx * I16_CHUNK_SIZE);
-=======
                         let src = add_block.as_ptr().add(unroll_offset + r_idx * I16_CHUNK);
->>>>>>> ccb59f15
                         *reg = simd::add_i16(*reg, simd::load_i16(src));
                     }
                 }
                 for (r_idx, reg) in registers.iter().enumerate() {
-<<<<<<< HEAD
-                    let dst = input
-                        .as_mut_ptr()
-                        .add(unroll_offset + r_idx * I16_CHUNK_SIZE);
-=======
                     let dst = input.as_mut_ptr().add(unroll_offset + r_idx * I16_CHUNK);
->>>>>>> ccb59f15
                     simd::store_i16(dst, *reg);
                 }
             }
@@ -150,21 +128,12 @@
         for i in 0..L1_SIZE / I16_CHUNK {
             // SAFETY: we never hold multiple mutable references, we never mutate immutable memory, etc.
             unsafe {
-<<<<<<< HEAD
-                let x = simd::load_i16(input.as_ptr().add(i * I16_CHUNK_SIZE));
-                let w_sub = simd::load_i16(s_block.as_ptr().add(i * I16_CHUNK_SIZE));
-                let w_add = simd::load_i16(a_block.as_ptr().add(i * I16_CHUNK_SIZE));
-                let t = simd::sub_i16(x, w_sub);
-                let t = simd::add_i16(t, w_add);
-                simd::store_i16(output.as_mut_ptr().add(i * I16_CHUNK_SIZE), t);
-=======
                 let x = simd::load_i16(input.as_ptr().add(i * I16_CHUNK));
                 let w_sub = simd::load_i16(s_block.as_ptr().add(i * I16_CHUNK));
                 let w_add = simd::load_i16(a_block.as_ptr().add(i * I16_CHUNK));
                 let t = simd::sub_i16(x, w_sub);
                 let t = simd::add_i16(t, w_add);
                 simd::store_i16(output.as_mut_ptr().add(i * I16_CHUNK), t);
->>>>>>> ccb59f15
             }
         }
     }
@@ -195,16 +164,6 @@
         for i in 0..L1_SIZE / I16_CHUNK {
             // SAFETY: we never hold multiple mutable references, we never mutate immutable memory, etc.
             unsafe {
-<<<<<<< HEAD
-                let x = simd::load_i16(input.as_ptr().add(i * I16_CHUNK_SIZE));
-                let w_sub1 = simd::load_i16(s_block1.as_ptr().add(i * I16_CHUNK_SIZE));
-                let w_sub2 = simd::load_i16(s_block2.as_ptr().add(i * I16_CHUNK_SIZE));
-                let w_add = simd::load_i16(a_block.as_ptr().add(i * I16_CHUNK_SIZE));
-                let t = simd::sub_i16(x, w_sub1);
-                let t = simd::sub_i16(t, w_sub2);
-                let t = simd::add_i16(t, w_add);
-                simd::store_i16(output.as_mut_ptr().add(i * I16_CHUNK_SIZE), t);
-=======
                 let x = simd::load_i16(input.as_ptr().add(i * I16_CHUNK));
                 let w_sub1 = simd::load_i16(s_block1.as_ptr().add(i * I16_CHUNK));
                 let w_sub2 = simd::load_i16(s_block2.as_ptr().add(i * I16_CHUNK));
@@ -213,7 +172,6 @@
                 let t = simd::sub_i16(t, w_sub2);
                 let t = simd::add_i16(t, w_add);
                 simd::store_i16(output.as_mut_ptr().add(i * I16_CHUNK), t);
->>>>>>> ccb59f15
             }
         }
     }
@@ -248,28 +206,16 @@
         for i in 0..L1_SIZE / I16_CHUNK {
             // SAFETY: we never hold multiple mutable references, we never mutate immutable memory, etc.
             unsafe {
-<<<<<<< HEAD
-                let x = simd::load_i16(input.as_ptr().add(i * I16_CHUNK_SIZE));
-                let w_sub1 = simd::load_i16(s_block1.as_ptr().add(i * I16_CHUNK_SIZE));
-                let w_sub2 = simd::load_i16(s_block2.as_ptr().add(i * I16_CHUNK_SIZE));
-                let w_add1 = simd::load_i16(a_block1.as_ptr().add(i * I16_CHUNK_SIZE));
-                let w_add2 = simd::load_i16(a_block2.as_ptr().add(i * I16_CHUNK_SIZE));
-=======
                 let x = simd::load_i16(input.as_ptr().add(i * I16_CHUNK));
                 let w_sub1 = simd::load_i16(s_block1.as_ptr().add(i * I16_CHUNK));
                 let w_sub2 = simd::load_i16(s_block2.as_ptr().add(i * I16_CHUNK));
                 let w_add1 = simd::load_i16(a_block1.as_ptr().add(i * I16_CHUNK));
                 let w_add2 = simd::load_i16(a_block2.as_ptr().add(i * I16_CHUNK));
->>>>>>> ccb59f15
                 let t = simd::sub_i16(x, w_sub1);
                 let t = simd::sub_i16(t, w_sub2);
                 let t = simd::add_i16(t, w_add1);
                 let t = simd::add_i16(t, w_add2);
-<<<<<<< HEAD
-                simd::store_i16(output.as_mut_ptr().add(i * I16_CHUNK_SIZE), t);
-=======
                 simd::store_i16(output.as_mut_ptr().add(i * I16_CHUNK), t);
->>>>>>> ccb59f15
             }
         }
     }
