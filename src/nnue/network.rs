--- conflicted
+++ resolved
@@ -96,13 +96,8 @@
 
 pub struct NNUEParams {
     pub feature_weights: Align64<[i16; INPUT * LAYER_1_SIZE * BUCKETS]>,
-<<<<<<< HEAD
-    pub feature_bias: Align64<[i16; LAYER_1_SIZE * BUCKETS]>,
-    pub output_weights: Align64<[i16; LAYER_1_SIZE * 2]>,
-=======
     pub feature_bias: Align64<[i16; LAYER_1_SIZE]>,
     pub output_weights: Align64<[i8; LAYER_1_SIZE * 2]>,
->>>>>>> 9614d695
     pub output_bias: i16,
 }
 
@@ -151,45 +146,6 @@
         let path = path.join(format!("neuron_{neuron}.tga"));
         image.save_as_tga(path);
     }
-
-    pub fn select_feature_weights(&self, bucket: usize) -> &Align64<[i16; INPUT * LAYER_1_SIZE]> {
-        let start = bucket * INPUT * LAYER_1_SIZE;
-        let end = start + INPUT * LAYER_1_SIZE;
-        let slice = &self.feature_weights[start..end];
-        // SAFETY: The resulting slice is indeed INPUT * LAYER_1_SIZE long,
-        // and we check that the slice is aligned to 64 bytes.
-        // additionally, we're generating the reference from our own data,
-        // so we know that the lifetime is valid.
-        unsafe {
-            // don't immediately cast to Align64, as we want to check the alignment first.
-            let ptr = slice.as_ptr();
-            assert_eq!(ptr.align_offset(64), 0);
-            // alignments are sensible, so we can safely cast.
-            #[allow(clippy::cast_ptr_alignment)]
-            &*ptr.cast()
-        }
-    }
-<<<<<<< HEAD
-
-    pub fn select_feature_weights(&self, bucket: usize) -> &Align64<[i16; INPUT * LAYER_1_SIZE]> {
-        let start = bucket * INPUT * LAYER_1_SIZE;
-        let end = start + INPUT * LAYER_1_SIZE;
-        let slice = &self.feature_weights[start..end];
-        // SAFETY: The resulting slice is indeed INPUT * LAYER_1_SIZE long,
-        // and we check that the slice is aligned to 64 bytes.
-        // additionally, we're generating the reference from our own data,
-        // so we know that the lifetime is valid.
-        unsafe {
-            // don't immediately cast to Align64, as we want to check the alignment first.
-            let ptr = slice.as_ptr();
-            assert_eq!(ptr.align_offset(64), 0);
-            // alignments are sensible, so we can safely cast.
-            #[allow(clippy::cast_ptr_alignment)]
-            &*ptr.cast()
-        }
-    }
-=======
->>>>>>> 9614d695
 }
 
 /// State of the partial activations of the NNUE network.
@@ -285,17 +241,10 @@
         if update.black {
             self.black_pov.fill(0);
         }
-<<<<<<< HEAD
 
         let white_king = board.king_sq(Colour::WHITE);
         let black_king = board.king_sq(Colour::BLACK);
 
-=======
-
-        let white_king = board.king_sq(Colour::WHITE);
-        let black_king = board.king_sq(Colour::BLACK);
-
->>>>>>> 9614d695
         self.accumulators[self.current_acc].init(&NNUE.feature_bias, update);
 
         for colour in [Colour::WHITE, Colour::BLACK] {
