--- conflicted
+++ resolved
@@ -158,12 +158,8 @@
         None => {
             if let Some(t) = time {
                 info.time_set = true;
-<<<<<<< HEAD
                 info.dyntime_allowed = true;
-                let time = t / moves_to_go.unwrap_or(30) + inc.unwrap_or(0);
-=======
                 let time = t / moves_to_go.unwrap_or_else(|| pos.predicted_moves_left() * 68 / 30) + inc.unwrap_or(0);
->>>>>>> 21646a2c
                 let time = time.saturating_sub(30);
                 time.min(t)
             } else {
