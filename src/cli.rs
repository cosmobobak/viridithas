--- conflicted
+++ resolved
@@ -45,8 +45,6 @@
     VisNNUE,
     /// Dry-run the NNUE inference.
     NNUEDryRun,
-<<<<<<< HEAD
-=======
     /// Emit configuration for SPSA
     Spsa {
         /// Emit configuration in JSON format instead of openbench format
@@ -61,7 +59,6 @@
         #[clap(short, long)]
         output: Option<PathBuf>,
     },
->>>>>>> ccb59f15
     /// Count the number of positions contained within one or more packed game records.
     #[cfg(feature = "datagen")]
     CountPositions {
@@ -74,13 +71,6 @@
         /// Path to input packed game record.
         input: PathBuf,
     },
-<<<<<<< HEAD
-    /// Emit configuration for SPSA
-    Spsa {
-        /// Emit configuration in JSON format instead of openbench format
-        #[clap(long)]
-        json: bool,
-=======
     /// Rescale evaluations in a packed game record
     #[cfg(feature = "datagen")]
     Rescale {
@@ -91,7 +81,6 @@
         input: PathBuf,
         /// Path to output packed game record.
         output: PathBuf,
->>>>>>> ccb59f15
     },
     /// Splat a packed game record into bulletformat records (or other format)
     #[cfg(feature = "datagen")]
