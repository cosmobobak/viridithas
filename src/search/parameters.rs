--- conflicted
+++ resolved
@@ -11,20 +11,6 @@
         CONT1_HISTORY_MALUS_OFFSET, CONT2_HISTORY_BONUS_MAX, CONT2_HISTORY_BONUS_MUL,
         CONT2_HISTORY_BONUS_OFFSET, CONT2_HISTORY_MALUS_MAX, CONT2_HISTORY_MALUS_MUL,
         CONT2_HISTORY_MALUS_OFFSET, DOUBLE_EXTENSION_MARGIN, DO_DEEPER_BASE_MARGIN,
-<<<<<<< HEAD
-        DO_DEEPER_DEPTH_MARGIN, EVAL_POLICY_OFFSET, EVAL_POLICY_UPDATE_MAX, EVAL_POLICY_UPDATE_MIN,
-        FUTILITY_COEFF_0, FUTILITY_COEFF_1, HISTORY_LMR_DIVISOR, HISTORY_PRUNING_MARGIN, LMR_BASE,
-        LMR_CHECK_MUL, LMR_CUT_NODE_MUL, LMR_DIVISION, LMR_NON_IMPROVING_MUL, LMR_NON_PV_MUL,
-        LMR_REFUTATION_MUL, LMR_TTPV_MUL, LMR_TT_CAPTURE_MUL, MAIN_HISTORY_BONUS_MAX,
-        MAIN_HISTORY_BONUS_MUL, MAIN_HISTORY_BONUS_OFFSET, MAIN_HISTORY_MALUS_MAX,
-        MAIN_HISTORY_MALUS_MUL, MAIN_HISTORY_MALUS_OFFSET, MAIN_SEE_BOUND, MAJOR_CORRHIST_WEIGHT,
-        MINOR_CORRHIST_WEIGHT, NMP_IMPROVING_MARGIN, NMP_REDUCTION_EVAL_DIVISOR,
-        NONPAWN_CORRHIST_WEIGHT, PAWN_CORRHIST_WEIGHT, PROBCUT_IMPROVING_MARGIN, PROBCUT_MARGIN,
-        QS_FUTILITY, QS_SEE_BOUND, RAZORING_COEFF_0, RAZORING_COEFF_1, RFP_IMPROVING_MARGIN,
-        RFP_MARGIN, SEE_QUIET_MARGIN, SEE_STAT_SCORE_MUL, SEE_TACTICAL_MARGIN,
-        TACTICAL_HISTORY_BONUS_MAX, TACTICAL_HISTORY_BONUS_MUL, TACTICAL_HISTORY_BONUS_OFFSET,
-        TACTICAL_HISTORY_MALUS_MAX, TACTICAL_HISTORY_MALUS_MUL, TACTICAL_HISTORY_MALUS_OFFSET,
-=======
         DO_DEEPER_DEPTH_MARGIN, EVAL_POLICY_IMPROVEMENT_SCALE, EVAL_POLICY_OFFSET,
         EVAL_POLICY_UPDATE_MAX, EVAL_POLICY_UPDATE_MIN, FUTILITY_COEFF_0, FUTILITY_COEFF_1,
         HISTORY_LMR_DIVISOR, HISTORY_PRUNING_MARGIN, LMR_BASE, LMR_CHECK_MUL, LMR_CUT_NODE_MUL,
@@ -38,7 +24,6 @@
         SEE_STAT_SCORE_MUL, SEE_TACTICAL_MARGIN, TACTICAL_HISTORY_BONUS_MAX,
         TACTICAL_HISTORY_BONUS_MUL, TACTICAL_HISTORY_BONUS_OFFSET, TACTICAL_HISTORY_MALUS_MAX,
         TACTICAL_HISTORY_MALUS_MUL, TACTICAL_HISTORY_MALUS_OFFSET,
->>>>>>> 1c14e8c0
     },
     timemgmt::{
         DEFAULT_MOVES_TO_GO, FAIL_LOW_TM_BONUS, HARD_WINDOW_FRAC, INCREMENT_FRAC,
@@ -122,10 +107,7 @@
     pub see_rook_value: i32,
     pub see_queen_value: i32,
     pub material_scale_base: i32,
-<<<<<<< HEAD
-=======
     pub eval_policy_improvement_scale: i32,
->>>>>>> 1c14e8c0
     pub eval_policy_offset: i32,
     pub eval_policy_update_max: i32,
     pub eval_policy_update_min: i32,
@@ -207,10 +189,7 @@
             see_rook_value: SEE_ROOK_VALUE,
             see_queen_value: SEE_QUEEN_VALUE,
             material_scale_base: MATERIAL_SCALE_BASE,
-<<<<<<< HEAD
-=======
             eval_policy_improvement_scale: EVAL_POLICY_IMPROVEMENT_SCALE,
->>>>>>> 1c14e8c0
             eval_policy_offset: EVAL_POLICY_OFFSET,
             eval_policy_update_max: EVAL_POLICY_UPDATE_MAX,
             eval_policy_update_min: EVAL_POLICY_UPDATE_MIN,
@@ -331,10 +310,7 @@
             SEE_ROOK_VALUE = [self.see_rook_value],
             SEE_QUEEN_VALUE = [self.see_queen_value],
             MATERIAL_SCALE_BASE = [self.material_scale_base],
-<<<<<<< HEAD
-=======
             EVAL_POLICY_IMPROVEMENT_SCALE = [self.eval_policy_improvement_scale],
->>>>>>> 1c14e8c0
             EVAL_POLICY_OFFSET = [self.eval_policy_offset],
             EVAL_POLICY_UPDATE_MAX = [self.eval_policy_update_max],
             EVAL_POLICY_UPDATE_MIN = [self.eval_policy_update_min]
@@ -425,10 +401,7 @@
             SEE_ROOK_VALUE = [self.see_rook_value, 1, 4096, 16],
             SEE_QUEEN_VALUE = [self.see_queen_value, 1, 4096, 16],
             MATERIAL_SCALE_BASE = [self.material_scale_base, 1, 4096, 32],
-<<<<<<< HEAD
-=======
             EVAL_POLICY_IMPROVEMENT_SCALE = [self.eval_policy_improvement_scale, 1, 512, 16],
->>>>>>> 1c14e8c0
             EVAL_POLICY_OFFSET = [self.eval_policy_offset, -1536, 1536, 96],
             EVAL_POLICY_UPDATE_MAX = [self.eval_policy_update_max, 1, 4096, 144],
             EVAL_POLICY_UPDATE_MIN = [self.eval_policy_update_min, 1, 4096, 144]
