--- conflicted
+++ resolved
@@ -2,29 +2,27 @@
 
 use crate::{
     evaluation::{
-        MATERIAL_SCALE_BASE, SEE_BISHOP_VALUE, SEE_KNIGHT_VALUE, SEE_PAWN_VALUE, SEE_QUEEN_VALUE, SEE_ROOK_VALUE
+        MATERIAL_SCALE_BASE, SEE_BISHOP_VALUE, SEE_KNIGHT_VALUE, SEE_PAWN_VALUE, SEE_QUEEN_VALUE,
+        SEE_ROOK_VALUE,
+    },
+    search::{
+        ASPIRATION_WINDOW, DOUBLE_EXTENSION_MARGIN, DO_DEEPER_BASE_MARGIN, DO_DEEPER_DEPTH_MARGIN,
+        EVAL_POLICY_OFFSET, EVAL_POLICY_UPDATE_MAX, EVAL_POLICY_UPDATE_MIN, FUTILITY_COEFF_0,
+        FUTILITY_COEFF_1, HISTORY_BONUS_MAX, HISTORY_BONUS_MUL, HISTORY_BONUS_OFFSET,
+        HISTORY_LMR_DIVISOR, HISTORY_MALUS_MAX, HISTORY_MALUS_MUL, HISTORY_MALUS_OFFSET,
+        HISTORY_PRUNING_MARGIN, LMR_BASE, LMR_CHECK_MUL, LMR_CUT_NODE_MUL, LMR_DIVISION,
+        LMR_NON_IMPROVING_MUL, LMR_NON_PV_MUL, LMR_REFUTATION_MUL, LMR_TTPV_MUL,
+        LMR_TT_CAPTURE_MUL, MAIN_SEE_BOUND, MAJOR_CORRHIST_WEIGHT, MINOR_CORRHIST_WEIGHT,
+        NMP_IMPROVING_MARGIN, NMP_REDUCTION_EVAL_DIVISOR, NONPAWN_CORRHIST_WEIGHT,
+        PAWN_CORRHIST_WEIGHT, PROBCUT_IMPROVING_MARGIN, PROBCUT_MARGIN, QS_FUTILITY, QS_SEE_BOUND,
+        RAZORING_COEFF_0, RAZORING_COEFF_1, RFP_IMPROVING_MARGIN, RFP_MARGIN, SEE_QUIET_MARGIN,
+        SEE_STAT_SCORE_MUL, SEE_TACTICAL_MARGIN,
     },
     timemgmt::{
         DEFAULT_MOVES_TO_GO, FAIL_LOW_TM_BONUS, HARD_WINDOW_FRAC, INCREMENT_FRAC,
         NODE_TM_SUBTREE_MULTIPLIER, OPTIMAL_WINDOW_FRAC, STRONG_FORCED_TM_FRAC,
         WEAK_FORCED_TM_FRAC,
     },
-};
-
-use super::{
-<<<<<<< HEAD
-    ASPIRATION_WINDOW, DOUBLE_EXTENSION_MARGIN, DO_DEEPER_BASE_MARGIN, DO_DEEPER_DEPTH_MARGIN,
-    FUTILITY_COEFF_0, FUTILITY_COEFF_1, HISTORY_BONUS_MAX, HISTORY_BONUS_MUL, HISTORY_BONUS_OFFSET,
-    HISTORY_LMR_DIVISOR, HISTORY_MALUS_MAX, HISTORY_MALUS_MUL, HISTORY_MALUS_OFFSET,
-    HISTORY_PRUNING_MARGIN, LMR_BASE, LMR_CUT_NODE_MUL, LMR_DIVISION, LMR_NON_IMPROVING_MUL,
-    LMR_NON_PV_MUL, LMR_REFUTATION_MUL, LMR_TTPV_MUL, LMR_TT_CAPTURE_MUL, MAIN_SEE_BOUND,
-    MAJOR_CORRHIST_WEIGHT, MINOR_CORRHIST_WEIGHT, NMP_IMPROVING_MARGIN, NMP_REDUCTION_EVAL_DIVISOR,
-    NONPAWN_CORRHIST_WEIGHT, PAWN_CORRHIST_WEIGHT, PROBCUT_IMPROVING_MARGIN, PROBCUT_MARGIN,
-    QS_FUTILITY, QS_SEE_BOUND, RAZORING_COEFF_0, RAZORING_COEFF_1, RFP_IMPROVING_MARGIN,
-    RFP_MARGIN, SEE_QUIET_MARGIN, SEE_STAT_SCORE_MUL, SEE_TACTICAL_MARGIN, LMR_CHECK_MUL
-=======
-    ASPIRATION_WINDOW, DOUBLE_EXTENSION_MARGIN, DO_DEEPER_BASE_MARGIN, DO_DEEPER_DEPTH_MARGIN, EVAL_POLICY_OFFSET, EVAL_POLICY_UPDATE_MAX, EVAL_POLICY_UPDATE_MIN, FUTILITY_COEFF_0, FUTILITY_COEFF_1, HISTORY_BONUS_MAX, HISTORY_BONUS_MUL, HISTORY_BONUS_OFFSET, HISTORY_LMR_DIVISOR, HISTORY_MALUS_MAX, HISTORY_MALUS_MUL, HISTORY_MALUS_OFFSET, HISTORY_PRUNING_MARGIN, LMR_BASE, LMR_CUT_NODE_MUL, LMR_DIVISION, LMR_NON_IMPROVING_MUL, LMR_NON_PV_MUL, LMR_REFUTATION_MUL, LMR_TTPV_MUL, LMR_TT_CAPTURE_MUL, MAIN_SEE_BOUND, MAJOR_CORRHIST_WEIGHT, MINOR_CORRHIST_WEIGHT, NMP_IMPROVING_MARGIN, NMP_REDUCTION_EVAL_DIVISOR, NONPAWN_CORRHIST_WEIGHT, PAWN_CORRHIST_WEIGHT, PROBCUT_IMPROVING_MARGIN, PROBCUT_MARGIN, QS_FUTILITY, QS_SEE_BOUND, RAZORING_COEFF_0, RAZORING_COEFF_1, RFP_IMPROVING_MARGIN, RFP_MARGIN, SEE_QUIET_MARGIN, SEE_STAT_SCORE_MUL, SEE_TACTICAL_MARGIN
->>>>>>> ac17fe9b
 };
 
 #[derive(Clone, Debug)]
@@ -78,18 +76,15 @@
     pub major_corrhist_weight: i32,
     pub minor_corrhist_weight: i32,
     pub nonpawn_corrhist_weight: i32,
-<<<<<<< HEAD
     pub see_pawn_value: i32,
     pub see_knight_value: i32,
     pub see_bishop_value: i32,
     pub see_rook_value: i32,
     pub see_queen_value: i32,
     pub material_scale_base: i32,
-=======
     pub eval_policy_offset: i32,
     pub eval_policy_update_max: i32,
     pub eval_policy_update_min: i32,
->>>>>>> ac17fe9b
 }
 
 impl Config {
@@ -144,18 +139,15 @@
             major_corrhist_weight: MAJOR_CORRHIST_WEIGHT,
             minor_corrhist_weight: MINOR_CORRHIST_WEIGHT,
             nonpawn_corrhist_weight: NONPAWN_CORRHIST_WEIGHT,
-<<<<<<< HEAD
             see_pawn_value: SEE_PAWN_VALUE,
             see_knight_value: SEE_KNIGHT_VALUE,
             see_bishop_value: SEE_BISHOP_VALUE,
             see_rook_value: SEE_ROOK_VALUE,
             see_queen_value: SEE_QUEEN_VALUE,
             material_scale_base: MATERIAL_SCALE_BASE,
-=======
             eval_policy_offset: EVAL_POLICY_OFFSET,
             eval_policy_update_max: EVAL_POLICY_UPDATE_MAX,
             eval_policy_update_min: EVAL_POLICY_UPDATE_MIN,
->>>>>>> ac17fe9b
         }
     }
 }
@@ -249,18 +241,15 @@
             MAJOR_CORRHIST_WEIGHT = [self.major_corrhist_weight],
             MINOR_CORRHIST_WEIGHT = [self.minor_corrhist_weight],
             NONPAWN_CORRHIST_WEIGHT = [self.nonpawn_corrhist_weight],
-<<<<<<< HEAD
             SEE_PAWN_VALUE = [self.see_pawn_value],
             SEE_KNIGHT_VALUE = [self.see_knight_value],
             SEE_BISHOP_VALUE = [self.see_bishop_value],
             SEE_ROOK_VALUE = [self.see_rook_value],
             SEE_QUEEN_VALUE = [self.see_queen_value],
-            MATERIAL_SCALE_BASE = [self.material_scale_base]
-=======
+            MATERIAL_SCALE_BASE = [self.material_scale_base],
             EVAL_POLICY_OFFSET = [self.eval_policy_offset],
             EVAL_POLICY_UPDATE_MAX = [self.eval_policy_update_max],
             EVAL_POLICY_UPDATE_MIN = [self.eval_policy_update_min]
->>>>>>> ac17fe9b
         ]
     }
 
@@ -324,18 +313,15 @@
             MAJOR_CORRHIST_WEIGHT = [self.major_corrhist_weight, 1, 4096, 144],
             MINOR_CORRHIST_WEIGHT = [self.minor_corrhist_weight, 1, 4096, 144],
             NONPAWN_CORRHIST_WEIGHT = [self.nonpawn_corrhist_weight, 1, 4096, 144],
-<<<<<<< HEAD
             SEE_PAWN_VALUE = [self.see_pawn_value, 1, 4096, 16],
             SEE_KNIGHT_VALUE = [self.see_knight_value, 1, 4096, 16],
             SEE_BISHOP_VALUE = [self.see_bishop_value, 1, 4096, 16],
             SEE_ROOK_VALUE = [self.see_rook_value, 1, 4096, 16],
             SEE_QUEEN_VALUE = [self.see_queen_value, 1, 4096, 16],
-            MATERIAL_SCALE_BASE = [self.material_scale_base, 1, 4096, 32]
-=======
+            MATERIAL_SCALE_BASE = [self.material_scale_base, 1, 4096, 32],
             EVAL_POLICY_OFFSET = [self.eval_policy_offset, -1536, 1536, 96],
             EVAL_POLICY_UPDATE_MAX = [self.eval_policy_update_max, 1, 4096, 144],
             EVAL_POLICY_UPDATE_MIN = [self.eval_policy_update_min, 1, 4096, 144]
->>>>>>> ac17fe9b
         ]
     }
 
