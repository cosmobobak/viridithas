--- conflicted
+++ resolved
@@ -52,87 +52,7 @@
 // in alpha-beta, a call to alpha_beta(ALLNODE, alpha, beta) returns a score <= alpha.
 // Every move at an All-node is searched, and the score returned is an upper bound, so the exact score might be lower.
 
-<<<<<<< HEAD
-const ASPIRATION_WINDOW: i32 = 6;
-const RFP_MARGIN: i32 = 77;
-const RFP_IMPROVING_MARGIN: i32 = 67;
-const NMP_IMPROVING_MARGIN: i32 = 83;
-const NMP_DEPTH_MUL: i32 = -8;
-const NMP_REDUCTION_EVAL_DIVISOR: i32 = 191;
-const SEE_QUIET_MARGIN: i32 = -73;
-const SEE_TACTICAL_MARGIN: i32 = -25;
-const FUTILITY_COEFF_0: i32 = 113;
-const FUTILITY_COEFF_1: i32 = 75;
-const RAZORING_COEFF_0: i32 = -28;
-const RAZORING_COEFF_1: i32 = 268;
-const PROBCUT_MARGIN: i32 = 306;
-const PROBCUT_IMPROVING_MARGIN: i32 = 69;
-const DOUBLE_EXTENSION_MARGIN: i32 = 14;
-const TRIPLE_EXTENSION_MARGIN: i32 = 119;
-const LMR_BASE: f64 = 91.0;
-const LMR_DIVISION: f64 = 264.0;
-const QS_SEE_BOUND: i32 = -159;
-const MAIN_SEE_BOUND: i32 = -134;
-const DO_DEEPER_BASE_MARGIN: i32 = 53;
-const DO_DEEPER_DEPTH_MARGIN: i32 = 12;
-const HISTORY_PRUNING_MARGIN: i32 = -3746;
-const QS_FUTILITY: i32 = 261;
-const SEE_STAT_SCORE_MUL: i32 = 26;
-
-const HISTORY_LMR_DIVISOR: i32 = 17103;
-const LMR_REFUTATION_MUL: i32 = 906;
-const LMR_NON_PV_MUL: i32 = 1053;
-const LMR_TTPV_MUL: i32 = 1403;
-const LMR_CUT_NODE_MUL: i32 = 1472;
-const LMR_NON_IMPROVING_MUL: i32 = 683;
-const LMR_TT_CAPTURE_MUL: i32 = 1131;
-const LMR_CHECK_MUL: i32 = 1176;
-
-const MAIN_HISTORY_BONUS_MUL: i32 = 364;
-const MAIN_HISTORY_BONUS_OFFSET: i32 = 152;
-const MAIN_HISTORY_BONUS_MAX: i32 = 2707;
-const MAIN_HISTORY_MALUS_MUL: i32 = 236;
-const MAIN_HISTORY_MALUS_OFFSET: i32 = 424;
-const MAIN_HISTORY_MALUS_MAX: i32 = 1392;
-const CONT1_HISTORY_BONUS_MUL: i32 = 298;
-const CONT1_HISTORY_BONUS_OFFSET: i32 = 186;
-const CONT1_HISTORY_BONUS_MAX: i32 = 2901;
-const CONT1_HISTORY_MALUS_MUL: i32 = 236;
-const CONT1_HISTORY_MALUS_OFFSET: i32 = 306;
-const CONT1_HISTORY_MALUS_MAX: i32 = 1391;
-const CONT2_HISTORY_BONUS_MUL: i32 = 257;
-const CONT2_HISTORY_BONUS_OFFSET: i32 = 129;
-const CONT2_HISTORY_BONUS_MAX: i32 = 2414;
-const CONT2_HISTORY_MALUS_MUL: i32 = 276;
-const CONT2_HISTORY_MALUS_OFFSET: i32 = 317;
-const CONT2_HISTORY_MALUS_MAX: i32 = 1533;
-const TACTICAL_HISTORY_BONUS_MUL: i32 = 236;
-const TACTICAL_HISTORY_BONUS_OFFSET: i32 = 278;
-const TACTICAL_HISTORY_BONUS_MAX: i32 = 2196;
-const TACTICAL_HISTORY_MALUS_MUL: i32 = 125;
-const TACTICAL_HISTORY_MALUS_OFFSET: i32 = 360;
-const TACTICAL_HISTORY_MALUS_MAX: i32 = 1073;
-
-const PAWN_CORRHIST_WEIGHT: i32 = 1511;
-const MAJOR_CORRHIST_WEIGHT: i32 = 1568;
-const MINOR_CORRHIST_WEIGHT: i32 = 1518;
-const NONPAWN_CORRHIST_WEIGHT: i32 = 1708;
-
-const EVAL_POLICY_IMPROVEMENT_SCALE: i32 = 209;
-const EVAL_POLICY_OFFSET: i32 = 8;
-const EVAL_POLICY_UPDATE_MAX: i32 = 110;
-
 const TIME_MANAGER_UPDATE_MIN_DEPTH: i32 = 4;
-
-const HINDSIGHT_EXT_DEPTH: i32 = 3646;
-const HINDSIGHT_RED_DEPTH: i32 = 4044;
-const HINDSIGHT_RED_EVAL: i32 = 100;
-
-const OPTIMISM_OFFSET: i32 = 227;
-const OPTIMISM_MATERIAL_BASE: i32 = 2249;
-=======
-const TIME_MANAGER_UPDATE_MIN_DEPTH: i32 = 4;
->>>>>>> ccb59f15
 
 const ASPIRATION_EVAL_DIVISOR: i32 = 31722;
 const DELTA_INITIAL: i32 = 12;
@@ -441,13 +361,7 @@
         t.root_depth = i32::try_from(iteration).unwrap();
         t.optimism = [0; 2];
 
-<<<<<<< HEAD
-        t.optimism[board.turn()] =
-            128 * average_value / (average_value.abs() + info.conf.optimism_offset);
-        t.optimism[!board.turn()] = -t.optimism[board.turn()];
-=======
         let min_depth = (t.root_depth / 2).max(1);
->>>>>>> ccb59f15
 
         let mut alpha = -INFINITY;
         let mut beta = INFINITY;
@@ -591,15 +505,6 @@
 }
 
 /// Give a legal default move in the case where we don't have enough time to search.
-<<<<<<< HEAD
-fn default_move(board: &Board, t: &ThreadData, info: &SearchInfo) -> Move {
-    let tt_move = t.tt.probe_move(board.state.keys.zobrist).and_then(|e| e.0);
-
-    let mut mp = MovePicker::new(tt_move, t.killer_move_table[board.height()], 0);
-
-    std::iter::from_fn(|| mp.next(board, t, info))
-        .find(|&m| board.is_legal(m))
-=======
 fn default_move(t: &ThreadData) -> Move {
     let tt_move =
         t.tt.probe_move(t.board.state.keys.zobrist)
@@ -609,7 +514,6 @@
 
     std::iter::from_fn(|| mp.next(t))
         .find(|&m| t.board.is_legal(m))
->>>>>>> ccb59f15
         .expect("Board::default_move called on a position with no legal moves")
 }
 
@@ -1157,27 +1061,16 @@
 
     // whole-node techniques:
     if !NT::ROOT && !NT::PV && !in_check && excluded.is_none() {
-<<<<<<< HEAD
-        if t.ss[height - 1].reduction >= info.conf.hindsight_ext_depth
-            && static_eval + t.ss[height - 1].eval < 0
-=======
         if t.ss[height - 1].reduction >= t.info.conf.hindsight_ext_depth
             && static_eval + t.ss[height - 1].static_eval < 0
->>>>>>> ccb59f15
         {
             depth += 1;
         }
 
         if depth >= 2
-<<<<<<< HEAD
-            && t.ss[height - 1].reduction >= info.conf.hindsight_red_depth
-            && t.ss[height - 1].eval != VALUE_NONE
-            && static_eval + t.ss[height - 1].eval > info.conf.hindsight_red_eval
-=======
             && t.ss[height - 1].reduction >= t.info.conf.hindsight_red_depth
             && t.ss[height - 1].static_eval != VALUE_NONE
             && static_eval + t.ss[height - 1].static_eval > t.info.conf.hindsight_red_eval
->>>>>>> ccb59f15
         {
             depth -= 1;
         }
@@ -1982,17 +1875,10 @@
     // material left - this will incentivize keeping material
     // on the board if we have winning chances, and trading
     // material off if the position is worse for us.
-<<<<<<< HEAD
-    let material = board.material(info);
-    let material_mul = info.conf.material_scale_base + material;
-    let optimism_mul = info.conf.optimism_mat_base + material;
-    let raw_eval = (raw_eval * material_mul + t.optimism[board.turn()] * optimism_mul / 32) / 1024;
-=======
     let material = t.board.material(&t.info);
     let mat_mul = t.info.conf.material_scale_base + material;
     let opt_mul = t.info.conf.optimism_mat_base + material;
     let raw_eval = (raw_eval * mat_mul + t.optimism[t.board.turn()] * opt_mul / 32) / 1024;
->>>>>>> ccb59f15
 
     // scale down the value when the fifty-move counter is high.
     // this goes some way toward making viri realise when he's not
