--- conflicted
+++ resolved
@@ -589,47 +589,23 @@
         // could be being mated!
         raw_eval = VALUE_NONE;
         stand_pat = -INFINITY;
-<<<<<<< HEAD
-    } else if let Some(TTHit {
-        eval: tt_eval,
-        bound: tt_flag,
-        value: tt_value,
-        ..
-    }) = tt_hit
-    {
-        // if we have a TT hit, check the cached TT eval.
-        if tt_eval == VALUE_NONE {
-=======
     } else if let Some(tte) = tt_hit {
         // if we have a TT hit, check the cached TT eval.
         if tte.eval == VALUE_NONE {
->>>>>>> b7e97a9d
             // regenerate the static eval if it's VALUE_NONE.
             raw_eval = evaluate(t, t.info.nodes.get_local());
         } else {
             // if the TT eval is not VALUE_NONE, use it.
-<<<<<<< HEAD
-            raw_eval = tt_eval;
-=======
             raw_eval = tte.eval;
->>>>>>> b7e97a9d
         }
         let adj_eval = adj_shuffle(t, raw_eval, clock) + t.correction();
 
         // try correcting via search score from TT.
         // notably, this doesn't work for main search for ~reasons.
-<<<<<<< HEAD
-        if tt_value != VALUE_NONE
-            && !is_decisive(tt_value)
-            && (tt_flag == Bound::Exact
-                || tt_flag == Bound::Upper && tt_value < adj_eval
-                || tt_flag == Bound::Lower && tt_value > adj_eval)
-=======
         if !is_decisive(tte.value)
             && (tte.bound == Bound::Exact
                 || tte.bound == Bound::Upper && tte.value < adj_eval
                 || tte.bound == Bound::Lower && tte.value > adj_eval)
->>>>>>> b7e97a9d
         {
             stand_pat = tte.value;
         } else {
@@ -1365,16 +1341,10 @@
             extension = 0;
         } else if Some(m) == tt_move
             && excluded.is_none()
-<<<<<<< HEAD
-            && depth >= 5
+            && depth >= 6 + i32::from(t.ss[height].ttpv)
             && let Some(tte) = tt_hit
             && tte.value != VALUE_NONE
             && !is_decisive(tte.value)
-=======
-            && depth >= 6 + i32::from(t.ss[height].ttpv)
-            && let Some(tte) = tt_hit
-            && tte.value != VALUE_NONE
->>>>>>> b7e97a9d
             && tte.bound.is_lower()
             && tte.depth >= depth - 3
         {
@@ -1394,13 +1364,6 @@
 
             if value == VALUE_NONE {
                 extension = 1; // extend if there's only one legal move.
-<<<<<<< HEAD
-            } else if value >= r_beta && r_beta >= beta && !is_decisive(value) {
-                // multi-cut: if a move other than the best one beats beta,
-                // then we can cut with relatively high confidence.
-                return r_beta;
-=======
->>>>>>> b7e97a9d
             } else if value < r_beta {
                 if !NT::PV
                     && t.ss[t.board.height()].dextensions <= 12
@@ -1471,11 +1434,7 @@
                 // reduce less if the move gives check
                 r -= i32::from(t.board.in_check()) * t.info.conf.lmr_check_mul;
                 // reduce less when the static eval is way off-base
-<<<<<<< HEAD
-                r -= correction.abs() * 256 / 16384 - 200;
-=======
                 r -= correction.abs() * t.info.conf.lmr_corr_mul / 16384;
->>>>>>> b7e97a9d
 
                 t.ss[height].reduction = r;
                 r / 1024
