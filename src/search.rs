--- conflicted
+++ resolved
@@ -1104,12 +1104,7 @@
             && eval < MINIMUM_TB_WIN_SCORE
             && eval >= beta
             && (tt_move.is_none() || tt_capture.is_some())
-<<<<<<< HEAD
-            && beta > -MINIMUM_TB_WIN_SCORE
-            && eval < MINIMUM_TB_WIN_SCORE
-=======
             && eval - rfp_margin(&t.board, &t.info, depth, improving, correction) >= beta
->>>>>>> ccb59f15
         {
             return beta + (eval - beta) / 3;
         }
