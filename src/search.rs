#![allow(clippy::too_many_arguments)]

pub mod parameters;
pub mod pv;

use std::{
    ops::ControlFlow,
    sync::atomic::{AtomicU64, Ordering},
    thread,
};

use arrayvec::ArrayVec;

use crate::{
    cfor,
    chess::{
        board::{
            movegen::{self, MoveListEntry, MAX_POSITION_MOVES},
            Board,
        },
        chessmove::Move,
        piece::{Colour, PieceType},
        CHESS960,
    },
<<<<<<< HEAD
    evaluation::{
        is_game_theoretic_score, mate_in, mated_in, tb_loss_in, tb_win_in, MATE_SCORE,
        MINIMUM_TB_WIN_SCORE,
    },
    movepicker::{MovePicker, Stage, WINNING_CAPTURE_SCORE},
=======
    cfor,
    chessmove::Move,
    historytable::history_bonus,
    piece::{Colour, Piece, PieceType},
>>>>>>> 1bd7f01d
    search::pv::PVariation,
    searchinfo::SearchInfo,
    squareset::SquareSet,
    tablebases::{self, probe::WDL},
    threadlocal::ThreadData,
    transpositiontable::{Bound, TTHit, TTView},
    uci,
    util::{Square, INFINITY, MAX_DEPTH, MAX_PLY, VALUE_NONE},
};

use self::parameters::Config;

// In alpha-beta search, there are three classes of node to be aware of:
// 1. PV-nodes: nodes that end up being within the alpha-beta window,
// i.e. a call to alpha_beta(PVNODE, a, b) returns a value v where v is within the exclusive window (a, b).
// the score returned is an exact score for the node.
// 2. Cut-nodes: nodes that fail high, i.e. a move is found that leads to a value >= beta.
// in alpha-beta, a call to alpha_beta(CUTNODE, alpha, beta) returns a score >= beta.
// The score returned is a lower bound (might be greater) on the exact score of the node
// 3. All-nodes: nodes that fail low, i.e. no move leads to a value > alpha.
// in alpha-beta, a call to alpha_beta(ALLNODE, alpha, beta) returns a score <= alpha.
// Every move at an All-node is searched, and the score returned is an upper bound, so the exact score might be lower.

const ASPIRATION_WINDOW: i32 = 6;
const ASPIRATION_WINDOW_MIN_DEPTH: i32 = 5;
const RFP_MARGIN: i32 = 73;
const RFP_IMPROVING_MARGIN: i32 = 58;
const NMP_IMPROVING_MARGIN: i32 = 73;
const NMP_REDUCTION_DEPTH_DIVISOR: i32 = 3;
const NMP_REDUCTION_EVAL_DIVISOR: i32 = 200;
const MAX_NMP_EVAL_REDUCTION: i32 = 4;
const SEE_QUIET_MARGIN: i32 = -59;
const SEE_TACTICAL_MARGIN: i32 = -21;
const LMP_BASE_MOVES: i32 = 2;
const FUTILITY_COEFF_0: i32 = 77;
const FUTILITY_COEFF_1: i32 = 86;
const RAZORING_COEFF_0: i32 = 392;
const RAZORING_COEFF_1: i32 = 267;
const PROBCUT_MARGIN: i32 = 203;
const PROBCUT_IMPROVING_MARGIN: i32 = 53;
const RFP_DEPTH: i32 = 8;
const NMP_BASE_REDUCTION: i32 = 4;
const NMP_VERIFICATION_DEPTH: i32 = 12;
const LMP_DEPTH: i32 = 8;
const TT_REDUCTION_DEPTH: i32 = 4;
const TT_EXTENSION_DEPTH: i32 = 7;
const FUTILITY_DEPTH: i32 = 6;
const SINGULARITY_DEPTH: i32 = 8;
const DOUBLE_EXTENSION_MARGIN: i32 = 15;
const SEE_DEPTH: i32 = 9;
const PROBCUT_MIN_DEPTH: i32 = 5;
const PROBCUT_REDUCTION: i32 = 3;
const LMR_BASE_MOVES: u32 = 2;
const LMR_BASE: f64 = 75.0;
const LMR_DIVISION: f64 = 231.0;
const HISTORY_LMR_BOUND: i32 = 1;
const HISTORY_LMR_DIVISOR: i32 = 12000;
const QS_SEE_BOUND: i32 = -108;
const MAIN_SEE_BOUND: i32 = 0;
const DO_DEEPER_BASE_MARGIN: i32 = 64;
const DO_DEEPER_DEPTH_MARGIN: i32 = 11;
const HISTORY_PRUNING_DEPTH: i32 = 7;
const HISTORY_PRUNING_MARGIN: i32 = -2500;

const TIME_MANAGER_UPDATE_MIN_DEPTH: i32 = 4;

static TB_HITS: AtomicU64 = AtomicU64::new(0);

pub trait NodeType {
    /// Whether this node is on the principal variation.
    const PV: bool;
    /// Whether this node is the root of the search tree.
    const ROOT: bool;
    /// The node type that arises from a PV search in this node.
    type Next: NodeType;
}

/// The root node of the search tree.
struct Root;
/// A node with a non-null search window.
struct OnPV;
/// A node with a null window, where we're trying to prove a PV.
struct OffPV;
/// A root node with a null window used for time-management searches.
struct CheckForced;

impl NodeType for Root {
    const PV: bool = true;
    const ROOT: bool = true;
    type Next = OnPV;
}
impl NodeType for OnPV {
    const PV: bool = true;
    const ROOT: bool = false;
    type Next = Self;
}
impl NodeType for OffPV {
    const PV: bool = false;
    const ROOT: bool = false;
    type Next = Self;
}
impl NodeType for CheckForced {
    const PV: bool = false;
    const ROOT: bool = true;
    type Next = OffPV;
}

pub trait SmpThreadType {
    const MAIN_THREAD: bool;
}
pub struct MainThread;
pub struct HelperThread;
impl SmpThreadType for MainThread {
    const MAIN_THREAD: bool = true;
}
impl SmpThreadType for HelperThread {
    const MAIN_THREAD: bool = false;
}

impl Board {
    /// Performs the root search. Returns the score of the position, from white's perspective, and the best move.
    #[allow(clippy::too_many_lines)]
    pub fn search_position(
        &mut self,
        info: &mut SearchInfo,
        thread_headers: &mut [ThreadData],
        tt: TTView,
    ) -> (i32, Option<Move>) {
        self.zero_height();
        info.set_up_for_search();
        TB_HITS.store(0, Ordering::Relaxed);

        let legal_moves = self.legal_moves();
        if legal_moves.is_empty() {
            eprintln!("info string warning search called on a position with no legal moves");
            if self.in_check() {
                println!("info depth 0 score mate 0");
            } else {
                println!("info depth 0 score cp 0");
            }
            println!("bestmove (none)");
            return (0, None);
        }
        if legal_moves.len() == 1 {
            info.time_manager.notify_one_legal_move();
        }

        // Probe the tablebases if we're in a TB position and in a game.
        if info.time_manager.is_dynamic() {
            if let Some((best_move, score)) = tablebases::probe::get_tablebase_move(self) {
                let mut pv = PVariation::default();
                pv.load_from(best_move, &PVariation::default());
                pv.score = score;
                TB_HITS.store(1, Ordering::SeqCst);
                readout_info(self, Bound::Exact, &pv, 0, info, tt, 1, true);
                if info.print_to_stdout {
                    println!(
                        "bestmove {}",
                        best_move.display(CHESS960.load(Ordering::Relaxed))
                    );
                }
                return (score, Some(best_move));
            }
        }

        let global_stopped = info.stopped;
        assert!(
            !global_stopped.load(Ordering::SeqCst),
            "global_stopped must be false"
        );

        // start search threads:
        let (t1, rest) = thread_headers.split_first_mut().unwrap();
        let bcopy = self.clone();
        let icopy = info.clone();
        thread::scope(|s| {
            s.spawn(|| {
                // copy data into thread
                t1.set_up_for_search(self);
                self.iterative_deepening::<MainThread>(info, t1);
                global_stopped.store(true, Ordering::SeqCst);
            });
            for t in rest.iter_mut() {
                s.spawn(|| {
                    // copy data into thread
                    let mut board = bcopy.clone();
                    let mut info = icopy.clone();
                    t.set_up_for_search(&board);
                    board.iterative_deepening::<HelperThread>(&mut info, t);
                });
            }
        });

        let best_thread = select_best(self, thread_headers, info, tt, info.nodes.get_global());
        let depth_achieved = best_thread.completed;
        let pv = best_thread.pv().clone();
        let best_move = pv
            .moves()
            .first()
            .copied()
            .unwrap_or_else(|| self.default_move(&thread_headers[0]));
        let ponder_move = pv.moves().get(1);

        if info.print_to_stdout {
            // always give a final info log before ending search
            let nodes = info.nodes.get_global();
            readout_info(
                self,
                Bound::Exact,
                &pv,
                depth_achieved,
                info,
                tt,
                nodes,
                true,
            );
        }

        if info.print_to_stdout {
            let maybe_ponder = ponder_move.map_or_else(String::new, |ponder_move| {
                format!(
                    " ponder {}",
                    ponder_move.display(CHESS960.load(Ordering::Relaxed))
                )
            });
            println!(
                "bestmove {}{maybe_ponder}",
                best_move.display(CHESS960.load(Ordering::Relaxed))
            );
            #[cfg(feature = "stats")]
            info.print_stats();
            #[cfg(feature = "stats")]
            println!(
                "branching factor: {}",
                (info.nodes.get_global() as f64).powf(1.0 / thread_headers[0].completed as f64)
            );
        }

        assert!(
            legal_moves.contains(&best_move),
            "search returned an illegal move."
        );
        (
            if self.turn() == Colour::White {
                pv.score
            } else {
                -pv.score
            },
            Some(best_move),
        )
    }

    /// Performs the iterative deepening search.
    /// Returns the score of the position, from the side to move's perspective, and the best move.
    /// For Lazy SMP, the main thread calls this function with `T0 = true`, and the helper threads with `T0 = false`.
    #[allow(clippy::too_many_lines)]
    fn iterative_deepening<ThTy: SmpThreadType>(
        &mut self,
        info: &mut SearchInfo,
        t: &mut ThreadData,
    ) {
        assert!(
            !ThTy::MAIN_THREAD || t.thread_id == 0,
            "main thread must have thread_id 0"
        );
        let mut aw = AspirationWindow::infinite();
        let mut pv = PVariation::default();
        let max_depth = info
            .time_manager
            .limit()
            .depth()
            .unwrap_or(MAX_DEPTH - 1)
            .try_into()
            .unwrap_or_default();
        let starting_depth = 1 + t.thread_id % 10;
        let mut average_value = VALUE_NONE;
        'deepening: for d in starting_depth..=max_depth {
            t.depth = d;
            if ThTy::MAIN_THREAD {
                // consider stopping early if we've neatly completed a depth:
                if (info.time_manager.is_dynamic() || info.time_manager.is_soft_nodes())
                    && info.time_manager.is_past_opt_time(info.nodes.get_global())
                {
                    info.stopped.store(true, Ordering::SeqCst);
                    break 'deepening;
                }
                if d > info
                    .time_manager
                    .limit()
                    .depth()
                    .unwrap_or(MAX_DEPTH - 1)
                    .try_into()
                    .unwrap_or_default()
                {
                    info.stopped.store(true, Ordering::SeqCst);
                    break 'deepening;
                }
            }
            // aspiration loop:
            // (depth can be dynamically modified in the aspiration loop,
            // so we return out the value of depth to the caller)
            let ControlFlow::Continue(depth) =
                self.aspiration::<ThTy>(&mut pv, info, t, &mut aw, d, &mut average_value)
            else {
                break 'deepening;
            };

            if depth > ASPIRATION_WINDOW_MIN_DEPTH {
                aw = AspirationWindow::around_value(average_value, depth);
            } else {
                aw = AspirationWindow::infinite();
            }

            if ThTy::MAIN_THREAD && depth > TIME_MANAGER_UPDATE_MIN_DEPTH {
                let bm_frac = if d > 8 {
                    let best_move = pv.moves[0];
                    let best_move_subtree_size =
                        info.root_move_nodes[best_move.from()][best_move.to()];
                    let tree_size = info.nodes.get_local();
                    #[allow(clippy::cast_precision_loss)]
                    Some(best_move_subtree_size as f64 / tree_size as f64)
                } else {
                    None
                };
                info.time_manager.report_completed_depth(
                    depth,
                    pv.score,
                    pv.moves[0],
                    bm_frac,
                    &info.conf,
                );
            }

            if info.check_up() {
                break 'deepening;
            }
        }
    }

    fn aspiration<ThTy: SmpThreadType>(
        &mut self,
        pv: &mut PVariation,
        info: &mut SearchInfo<'_>,
        t: &mut ThreadData,
        aw: &mut AspirationWindow,
        d: usize,
        average_value: &mut i32,
    ) -> ControlFlow<(), i32> {
        let mut depth = i32::try_from(d).unwrap();
        let min_depth = (depth / 2).max(1);
        loop {
            pv.score = self.alpha_beta::<Root>(pv, info, t, depth, aw.alpha, aw.beta, false);
            if info.check_up() {
                return ControlFlow::Break(()); // we've been told to stop searching.
            }

            if aw.alpha != -INFINITY && pv.score <= aw.alpha {
                if ThTy::MAIN_THREAD && info.print_to_stdout {
                    let nodes = info.nodes.get_global();
                    let mut apv = t.pv().clone();
                    apv.score = pv.score;
                    readout_info(self, Bound::Upper, &apv, d, info, t.tt, nodes, false);
                }
                aw.widen_down(pv.score, depth);
                if ThTy::MAIN_THREAD {
                    info.time_manager
                        .report_aspiration_fail(depth, Bound::Upper, &info.conf);
                }
                // search failed low, so we might have to
                // revert a fail-high pv update
                t.revert_best_line();
                continue;
            }
            // search is either exact or fail-high, so we can update the best line.
            t.update_best_line(pv);
            if aw.beta != INFINITY && pv.score >= aw.beta {
                if ThTy::MAIN_THREAD && info.print_to_stdout {
                    let nodes = info.nodes.get_global();
                    readout_info(self, Bound::Lower, t.pv(), d, info, t.tt, nodes, false);
                }
                aw.widen_up(pv.score, depth);
                if ThTy::MAIN_THREAD {
                    info.time_manager
                        .report_aspiration_fail(depth, Bound::Lower, &info.conf);
                }
                // decrement depth:
                if !is_game_theoretic_score(pv.score) {
                    depth = (depth - 1).max(min_depth);
                }

                if info.time_manager.solved_breaker::<ThTy>(0, d) == ControlFlow::Break(()) {
                    info.stopped.store(true, Ordering::SeqCst);
                    return ControlFlow::Break(()); // we've been told to stop searching.
                }

                continue;
            }

            // if we've made it here, it means we got an exact score.
            let score = pv.score;
            let bestmove = t.pvs[t.completed]
                .moves()
                .first()
                .copied()
                .unwrap_or_else(|| self.default_move(t));
            *average_value = if *average_value == VALUE_NONE {
                score
            } else {
                (2 * score + *average_value) / 3
            };

            if ThTy::MAIN_THREAD && info.print_to_stdout {
                let total_nodes = info.nodes.get_global();
                readout_info(
                    self,
                    Bound::Exact,
                    t.pv(),
                    d,
                    info,
                    t.tt,
                    total_nodes,
                    false,
                );
            }

            if info.time_manager.solved_breaker::<ThTy>(pv.score, d) == ControlFlow::Break(()) {
                info.stopped.store(true, Ordering::SeqCst);
                return ControlFlow::Break(());
            }

            if info.time_manager.mate_found_breaker::<ThTy>(pv, depth) == ControlFlow::Break(()) {
                info.stopped.store(true, Ordering::SeqCst);
                return ControlFlow::Break(());
            }

            if ThTy::MAIN_THREAD {
                if let Some(margin) = info.time_manager.check_for_forced_move(depth) {
                    let saved_seldepth = info.seldepth;
                    let forced = self.is_forced(margin, info, t, bestmove, score, (depth - 1) / 2);
                    info.seldepth = saved_seldepth;

                    if forced {
                        info.time_manager.report_forced_move(depth, &info.conf);
                    }
                }
            }

            if info.stopped() {
                return ControlFlow::Break(());
            }

            break ControlFlow::Continue(depth); // we got an exact score, so we can stop the aspiration loop.
        }
    }

    /// Give a legal default move in the case where we don't have enough time to search.
    fn default_move(&mut self, t: &ThreadData) -> Move {
        let tt_move =
            t.tt.probe_for_provisional_info(self.zobrist_key())
                .and_then(|e| e.0);
        let mut mp = MovePicker::new(tt_move, self.get_killer_set(t), t.get_counter_move(self), 0);
        let mut m = None;
        while let Some(MoveListEntry { mov, .. }) = mp.next(self, t) {
            if !self.make_move_simple(mov) {
                continue;
            }
            // if we get here, it means the move is legal.
            m = Some(mov);
            self.unmake_move_base();
            break;
        }
        m.expect("Board::default_move called on a position with no legal moves")
    }

    /// Perform a tactical resolution search, searching only captures and promotions.
    #[allow(clippy::too_many_lines, clippy::cognitive_complexity)]
    pub fn quiescence<NT: NodeType>(
        &mut self,
        pv: &mut PVariation,
        info: &mut SearchInfo,
        t: &mut ThreadData,
        mut alpha: i32,
        beta: i32,
    ) -> i32 {
        #[cfg(debug_assertions)]
        self.check_validity().unwrap();

        if info.nodes.just_ticked_over() && info.check_up() {
            return 0;
        }

        let key = self.zobrist_key();

        let mut local_pv = PVariation::default();
        let l_pv = &mut local_pv;

        pv.moves.clear();

        let height = self.height();
        info.seldepth = info.seldepth.max(i32::try_from(height).unwrap());

        // check draw
        if self.is_draw() {
            return draw_score(t, info.nodes.get_local(), self.turn());
        }

        let in_check = self.in_check();

        // are we too deep?
        if height > MAX_PLY - 1 {
            return if in_check {
                0
            } else {
                self.evaluate(t, info.nodes.get_local())
            };
        }

        // upcoming repetition detection
        if alpha < 0 && self.has_game_cycle(height) {
            alpha = 0;
            if alpha >= beta {
                return alpha;
            }
        }

        // probe the TT and see if we get a cutoff.
        let fifty_move_rule_near = self.fifty_move_counter() >= 80;
        let tt_hit = if let Some(hit) = t.tt.probe(key, height) {
            if !NT::PV
                && !in_check
                && !fifty_move_rule_near
                && (hit.bound == Bound::Exact
                    || (hit.bound == Bound::Lower && hit.value >= beta)
                    || (hit.bound == Bound::Upper && hit.value <= alpha))
            {
                return hit.value;
            }

            Some(hit)
        } else {
            None
        };

        t.ss[height].ttpv = NT::PV || tt_hit.map_or(false, |hit| hit.was_pv);

        let raw_eval;
        let stand_pat;

        if in_check {
            // could be being mated!
            raw_eval = VALUE_NONE;
            stand_pat = -INFINITY;
        } else if let Some(TTHit { eval: tt_eval, .. }) = &tt_hit {
            // if we have a TT hit, check the cached TT eval.
            let v = *tt_eval;
            if v == VALUE_NONE {
                // regenerate the static eval if it's VALUE_NONE.
                raw_eval = self.evaluate(t, info.nodes.get_local());
            } else {
                // if the TT eval is not VALUE_NONE, use it.
                raw_eval = v;
            }
            let adj_eval = t.correct_evaluation(self, raw_eval);

            // try correcting via search score from TT.
            // notably, this doesn't work for main search for ~reasons.
            let (tt_flag, tt_value) = tt_hit
                .as_ref()
                .map_or((Bound::None, VALUE_NONE), |tte| (tte.bound, tte.value));
            if tt_flag == Bound::Exact
                || tt_flag == Bound::Upper && tt_value < adj_eval
                || tt_flag == Bound::Lower && tt_value > adj_eval
            {
                stand_pat = tt_value;
            } else {
                stand_pat = adj_eval;
            }
        } else {
            // otherwise, use the static evaluation.
            raw_eval = self.evaluate(t, info.nodes.get_local());
            // store the eval into the TT. We know that we won't overwrite anything,
            // because this branch is one where there wasn't a TT-hit.
            t.tt.store(
                key,
                height,
                None,
                VALUE_NONE,
                raw_eval,
                Bound::None,
                0,
                t.ss[height].ttpv,
            );
            stand_pat = t.correct_evaluation(self, raw_eval);
        };

        if stand_pat >= beta {
            // return stand_pat instead of beta, this is fail-soft
            return stand_pat;
        }

        let original_alpha = alpha;
        if stand_pat > alpha {
            alpha = stand_pat;
        }

        let mut best_move = None;
        let mut best_score = stand_pat;

        let mut moves_made = 0;
        let mut move_picker = MovePicker::new(
            tt_hit.and_then(|e| e.mov),
            [None; 2],
            None,
            info.conf.qs_see_bound,
        );
        move_picker.skip_quiets = !in_check;

        let futility = stand_pat + 150;

        while let Some(MoveListEntry { mov: m, .. }) = move_picker.next(self, t) {
            let is_tactical = self.is_tactical(m);
            if best_score > -MINIMUM_TB_WIN_SCORE
                && is_tactical
                && !in_check
                && futility <= alpha
                && !self.static_exchange_eval(m, 1)
            {
                if best_score < futility {
                    best_score = futility;
                }
                continue;
            }
            t.tt.prefetch(self.key_after(m));
            t.ss[height].searching = Some(m);
            t.ss[height].searching_tactical = is_tactical;
            if !self.make_move(m, t) {
                continue;
            }
            // move found, we can start skipping quiets again:
            move_picker.skip_quiets = true;
            info.nodes.increment();
            moves_made += 1;

            let score = -self.quiescence::<NT::Next>(l_pv, info, t, -beta, -alpha);
            self.unmake_move(t);

            if score > best_score {
                best_score = score;
                if score > alpha {
                    best_move = Some(m);
                    alpha = score;
                    if NT::PV {
                        pv.load_from(m, l_pv);
                    }
                }
                if alpha >= beta {
                    #[cfg(feature = "stats")]
                    info.log_fail_high::<true>(moves_made - 1, 0);
                    break; // fail-high
                }
            }
        }

        if moves_made == 0 && in_check {
            #[cfg(debug_assertions)]
            self.assert_mated();
            return mated_in(height);
        }

        let flag = if best_score >= beta {
            Bound::Lower
        } else if best_score > original_alpha {
            Bound::Exact
        } else {
            Bound::Upper
        };

        t.tt.store(
            key,
            height,
            best_move,
            best_score,
            raw_eval,
            flag,
            0,
            t.ss[height].ttpv,
        );

        best_score
    }

    /// Get the two killer moves for this position.
    pub const fn get_killer_set(&self, t: &ThreadData) -> [Option<Move>; 2] {
        let ply = self.height();
        t.killer_move_table[ply]
    }

    /// Perform alpha-beta minimax search.
    #[allow(clippy::too_many_lines, clippy::cognitive_complexity)]
    pub fn alpha_beta<NT: NodeType>(
        &mut self,
        pv: &mut PVariation,
        info: &mut SearchInfo,
        t: &mut ThreadData,
        mut depth: i32,
        mut alpha: i32,
        mut beta: i32,
        cut_node: bool,
    ) -> i32 {
        #[cfg(debug_assertions)]
        self.check_validity().unwrap();

        let mut local_pv = PVariation::default();
        let l_pv = &mut local_pv;

        let key = self.zobrist_key();

        let in_check = self.in_check();
        if depth <= 0 && !in_check {
            return self.quiescence::<NT::Next>(pv, info, t, alpha, beta);
        }

        depth = depth.max(0);

        pv.moves.clear();

        if info.nodes.just_ticked_over() && info.check_up() {
            return 0;
        }

        let height = self.height();

        debug_assert_eq!(height == 0, NT::ROOT);
        debug_assert!(!(NT::PV && cut_node));
        debug_assert_eq!(NT::PV, alpha + 1 != beta, "PV must be true iff the alpha-beta window is larger than 1, but PV was {PV} and alpha-beta window was {alpha}-{beta}", PV = NT::PV);

        info.seldepth = if NT::ROOT {
            0
        } else {
            info.seldepth.max(i32::try_from(height).unwrap())
        };

        if !NT::ROOT {
            // check draw
            if self.is_draw() {
                return draw_score(t, info.nodes.get_local(), self.turn());
            }

            // are we too deep?
            let max_height = MAX_PLY.min(uci::GO_MATE_MAX_DEPTH.load(Ordering::SeqCst));
            if height >= max_height {
                return if in_check {
                    0
                } else {
                    self.evaluate(t, info.nodes.get_local())
                };
            }

            // mate-distance pruning.
            alpha = alpha.max(mated_in(height));
            beta = beta.min(mate_in(height + 1));
            if alpha >= beta {
                return alpha;
            }

            // upcoming repetition detection
            if alpha < 0 && self.has_game_cycle(height) {
                alpha = 0;
                if alpha >= beta {
                    return alpha;
                }
            }
        }

        let excluded = t.ss[height].excluded;
        let fifty_move_rule_near = self.fifty_move_counter() >= 80;
        let tt_hit = if excluded.is_none() {
            if let Some(hit) = t.tt.probe(key, height) {
                if !NT::PV
                    && hit.depth >= depth
                    && !fifty_move_rule_near
                    && (hit.bound == Bound::Exact
                        || (hit.bound == Bound::Lower && hit.value >= beta)
                        || (hit.bound == Bound::Upper && hit.value <= alpha))
                {
                    if let Some(mov) = hit.mov {
                        // add to the history of a quiet move that fails high here.
                        if hit.value >= beta && !self.is_tactical(mov) && self.is_pseudo_legal(mov)
                        {
                            let from = mov.from();
                            let to = mov.history_to_square();
                            let moved = self.piece_at(from).unwrap();
                            let threats = self.threats().all;
                            let delta = history_bonus(depth);
                            self.update_quiet_history_single::<false>(t, from, to, moved, threats, delta);
                        }
                    }

                    return hit.value;
                }

                Some(hit)
            } else {
                None
            }
        } else {
            None // do not probe the TT if we're in a singular-verification search.
        };

        if excluded.is_none() {
            t.ss[height].ttpv = NT::PV || tt_hit.map_or(false, |hit| hit.was_pv);
        }

        // Probe the tablebases.
        let (mut syzygy_max, mut syzygy_min) = (MATE_SCORE, -MATE_SCORE);
        let cardinality = tablebases::probe::get_max_pieces_count();
        if !NT::ROOT
            && excluded.is_none() // do not probe the tablebases if we're in a singular-verification search.
            && uci::SYZYGY_ENABLED.load(Ordering::SeqCst)
            && (depth >= uci::SYZYGY_PROBE_DEPTH.load(Ordering::SeqCst)
                || self.n_men() < cardinality)
            && self.n_men() <= cardinality
        {
            if let Some(wdl) = tablebases::probe::get_wdl(self) {
                TB_HITS.fetch_add(1, Ordering::Relaxed);

                let tb_value = match wdl {
                    WDL::Win => tb_win_in(height),
                    WDL::Loss => tb_loss_in(height),
                    WDL::Draw => draw_score(t, info.nodes.get_buffer(), self.turn()),
                };

                let tb_bound = match wdl {
                    WDL::Win => Bound::Lower,
                    WDL::Loss => Bound::Upper,
                    WDL::Draw => Bound::Exact,
                };

                if tb_bound == Bound::Exact
                    || (tb_bound == Bound::Lower && tb_value >= beta)
                    || (tb_bound == Bound::Upper && tb_value <= alpha)
                {
                    t.tt.store(
                        key,
                        height,
                        None,
                        tb_value,
                        VALUE_NONE,
                        tb_bound,
                        depth,
                        t.ss[height].ttpv,
                    );
                    return tb_value;
                }

                if NT::PV && tb_bound == Bound::Lower {
                    alpha = alpha.max(tb_value);
                    syzygy_min = tb_value;
                }

                if NT::PV && tb_bound == Bound::Upper {
                    syzygy_max = tb_value;
                }
            }
        }

        let raw_eval;
        let static_eval;

        if in_check {
            // when we're in check, it could be checkmate, so it's unsound to use evaluate().
            raw_eval = VALUE_NONE;
            static_eval = VALUE_NONE;
        } else if excluded.is_some() {
            // if we're in a singular-verification search, we already have the static eval.
            // we can set raw_eval to whatever we like, because we're not going to be saving it.
            raw_eval = VALUE_NONE;
            static_eval = t.ss[height].eval;
            t.nnue.hint_common_access(self, t.nnue_params);
        } else if let Some(TTHit { eval: tt_eval, .. }) = &tt_hit {
            let v = *tt_eval; // if we have a TT hit, check the cached TT eval.
            if v == VALUE_NONE {
                // regenerate the static eval if it's VALUE_NONE.
                raw_eval = self.evaluate(t, info.nodes.get_local());
            } else {
                // if the TT eval is not VALUE_NONE, use it.
                raw_eval = v;
                if NT::PV {
                    t.nnue.hint_common_access(self, t.nnue_params);
                }
            }
            static_eval = t.correct_evaluation(self, raw_eval);
        } else {
            // otherwise, use the static evaluation.
            raw_eval = self.evaluate(t, info.nodes.get_local());
            static_eval = t.correct_evaluation(self, raw_eval);
        };

        t.ss[height].eval = static_eval;

        // value-difference based policy update.
        if !NT::ROOT {
            let ss_prev = &t.ss[height - 1];
            if let Some(mov) = ss_prev.searching {
                if ss_prev.eval != VALUE_NONE
                    && static_eval != VALUE_NONE
                    && !ss_prev.searching_tactical
                {
                    let from = mov.from();
                    let to = mov.history_to_square();
                    let moved = self.piece_at(to).expect("Cannot fail, move has been made.");
                    let threats = self.history().last().unwrap().threats.all;
                    let delta = i32::clamp(-10 * (ss_prev.eval + static_eval), -1600, 1600) + 600;
                    t.update_history_single(from, to, moved, threats, delta);
                }
            }
        }

        // "improving" is true when the current position has a better static evaluation than the one from a fullmove ago.
        // if a position is "improving", we can be more aggressive with beta-reductions (eval is too high),
        // but we should be less aggressive with alpha-reductions (eval is too low).
        // some engines gain by using improving to increase LMR, but this shouldn't work imo, given that LMR is
        // neutral with regards to the evaluation.
        let improving = if in_check {
            false
        } else if height >= 2 && t.ss[height - 2].eval != VALUE_NONE {
            static_eval > t.ss[height - 2].eval
        } else if height >= 4 && t.ss[height - 4].eval != VALUE_NONE {
            static_eval > t.ss[height - 4].eval
        } else {
            true
        };

        t.ss[height].dextensions = if NT::ROOT {
            0
        } else {
            t.ss[height - 1].dextensions
        };

        // clear out the next set of killer moves.
        t.killer_move_table[height + 1] = [None; 2];

        let tt_move = tt_hit.and_then(|hit| hit.mov);
        let tt_capture = matches!(tt_move, Some(mv) if self.is_capture(mv));

        // whole-node pruning techniques:
        if !NT::ROOT && !NT::PV && !in_check && excluded.is_none() {
            // razoring.
            // if the static eval is too low, check if qsearch can beat alpha.
            // if it can't, we can prune the node.
            if static_eval
                < alpha - info.conf.razoring_coeff_0 - info.conf.razoring_coeff_1 * depth * depth
            {
                let v = self.quiescence::<OffPV>(pv, info, t, alpha - 1, alpha);
                if v < alpha {
                    return v;
                }
            }

            // static null-move pruning, also called beta pruning,
            // reverse futility pruning, and child node futility pruning.
            // if the static eval is too high, we can prune the node.
            // this is a generalisation of stand_pat in quiescence search.
            if !t.ss[height].ttpv
                && depth <= info.conf.rfp_depth
                && static_eval - Self::rfp_margin(info, depth, improving) >= beta
                && (tt_move.is_none() || tt_capture)
                && beta > -MINIMUM_TB_WIN_SCORE
                && static_eval < MINIMUM_TB_WIN_SCORE
            {
                return beta + (static_eval - beta) / 3;
            }

            let last_move_was_null = self.last_move_was_nullmove();

            // null-move pruning.
            // if we can give the opponent a free move while retaining
            // a score above beta, we can prune the node.
            if !last_move_was_null
                && depth >= 3
                && static_eval + i32::from(improving) * info.conf.nmp_improving_margin >= beta
                && !t.nmp_banned_for(self.turn())
                && self.zugzwang_unlikely()
                && !matches!(tt_hit, Some(TTHit { value: v, bound: Bound::Upper, .. }) if v < beta)
            {
                t.tt.prefetch(self.key_after_null_move());
                let r = info.conf.nmp_base_reduction
                    + depth / info.conf.nmp_reduction_depth_divisor
                    + std::cmp::min(
                        (static_eval - beta) / info.conf.nmp_reduction_eval_divisor,
                        info.conf.max_nmp_eval_reduction,
                    );
                let nm_depth = depth - r;
                t.ss[height].searching = None;
                self.make_nullmove();
                let mut null_score =
                    -self.alpha_beta::<OffPV>(l_pv, info, t, nm_depth, -beta, -beta + 1, !cut_node);
                self.unmake_nullmove();
                if info.stopped() {
                    return 0;
                }
                if null_score >= beta {
                    // don't return game-theoretic scores:
                    if is_game_theoretic_score(null_score) {
                        null_score = beta;
                    }
                    // unconditionally cutoff if we're just too shallow.
                    if depth < info.conf.nmp_verification_depth && !is_game_theoretic_score(beta) {
                        return null_score;
                    }
                    // verify that it's *actually* fine to prune,
                    // by doing a search with NMP disabled.
                    // we disallow NMP for the side to move,
                    // and if we hit the other side deeper in the tree
                    // with sufficient depth, we'll disallow it for them too.
                    t.ban_nmp_for(self.turn());
                    let veri_score =
                        self.alpha_beta::<OffPV>(l_pv, info, t, nm_depth, beta - 1, beta, false);
                    t.unban_nmp_for(self.turn());
                    if veri_score >= beta {
                        return null_score;
                    }
                }
            }
        }

        // TT-reduction (IIR).
        if NT::PV && tt_hit.map_or(true, |tte| tte.depth + 4 <= depth) {
            depth -= i32::from(depth >= info.conf.tt_reduction_depth);
        }

        // cutnode-based TT reduction.
        if cut_node
            && excluded.is_none()
            && (tt_move.is_none() || tt_hit.map_or(true, |tte| tte.depth + 4 <= depth))
        {
            depth -= i32::from(depth >= info.conf.tt_reduction_depth * 2);
        }

        // the margins for static-exchange-evaluation pruning for tactical and quiet moves.
        let see_table = [
            info.conf.see_tactical_margin * depth * depth,
            info.conf.see_quiet_margin * depth,
        ];

        // store the eval into the TT if we won't overwrite anything:
        if tt_hit.is_none() && !in_check && excluded.is_none() {
            t.tt.store(
                key,
                height,
                None,
                VALUE_NONE,
                raw_eval,
                Bound::None,
                0,
                t.ss[height].ttpv,
            );
        }

        // probcut:
        let pc_beta = std::cmp::min(
            beta + info.conf.probcut_margin
                - i32::from(improving) * info.conf.probcut_improving_margin,
            MINIMUM_TB_WIN_SCORE - 1,
        );
        // as usual, don't probcut in PV / check / singular verification / if there are GT truth scores in flight.
        // additionally, if we have a TT hit that's sufficiently deep, we skip trying probcut if the TT value indicates
        // that it's not going to be helpful.
        if !NT::PV
            && !in_check
            && excluded.is_none()
            && depth >= info.conf.probcut_min_depth
            && !is_game_theoretic_score(beta)
            // don't probcut if we have a tthit with value < pcbeta and depth >= depth - 3:
            && !matches!(tt_hit, Some(TTHit { value: v, depth: d, .. }) if v < pc_beta && d >= depth - 3)
        {
            let mut move_picker = MovePicker::new(tt_move, [None; 2], None, 0);
            move_picker.skip_quiets = true;
            while let Some(MoveListEntry {
                mov: m,
                score: ordering_score,
            }) = move_picker.next(self, t)
            {
                if ordering_score < WINNING_CAPTURE_SCORE {
                    break;
                }

                // skip non-tacticals from the TT:
                if Some(m) == tt_move && !self.is_tactical(m) {
                    continue;
                }

                t.tt.prefetch(self.key_after(m));
                t.ss[height].searching = Some(m);
                t.ss[height].searching_tactical = true;
                if !self.make_move(m, t) {
                    // illegal move
                    continue;
                }

                let mut value = -self.quiescence::<OffPV>(l_pv, info, t, -pc_beta, -pc_beta + 1);

                if value >= pc_beta {
                    let pc_depth = depth - info.conf.probcut_reduction;
                    value = -self.alpha_beta::<OffPV>(
                        l_pv,
                        info,
                        t,
                        pc_depth,
                        -pc_beta,
                        -pc_beta + 1,
                        !cut_node,
                    );
                }

                self.unmake_move(t);

                if value >= pc_beta {
                    t.tt.store(
                        key,
                        height,
                        Some(m),
                        value,
                        raw_eval,
                        Bound::Lower,
                        depth - 3,
                        t.ss[height].ttpv,
                    );
                    return value;
                }
            }

            t.nnue.hint_common_access(self, t.nnue_params);
        }

        let original_alpha = alpha;
        let mut best_move = None;
        let mut best_score = -INFINITY;
        let mut moves_made = 0;

        // number of quiet moves to try before we start pruning
        let lmp_threshold = info.lm_table.lmp_movecount(depth, improving);

        let killers = self.get_killer_set(t);
        let counter_move = t.get_counter_move(self);
        let mut move_picker =
            MovePicker::new(tt_move, killers, counter_move, info.conf.main_see_bound);

        let mut quiets_tried = ArrayVec::<_, MAX_POSITION_MOVES>::new();
        let mut tacticals_tried = ArrayVec::<_, MAX_POSITION_MOVES>::new();

        while let Some(MoveListEntry { mov: m, .. }) = move_picker.next(self, t) {
            if excluded == Some(m) {
                continue;
            }

            let lmr_reduction = info.lm_table.lm_reduction(depth, moves_made);
            let lmr_depth = std::cmp::max(depth - lmr_reduction, 0);
            let is_quiet = !self.is_tactical(m);

            let mut stat_score = 0;

            if is_quiet {
                stat_score += t.get_history_score(self, m);
                stat_score += t.get_continuation_history_score(self, m, 0);
                stat_score += t.get_continuation_history_score(self, m, 1);
                // stat_score += t.get_continuation_history_score(self, m, 3);
            } else {
                stat_score += t.get_tactical_history_score(self, m);
            }

            // lmp & fp.
            let killer_or_counter =
                Some(m) == killers[0] || Some(m) == killers[1] || Some(m) == counter_move;
            if !NT::ROOT && !NT::PV && !in_check && best_score > -MINIMUM_TB_WIN_SCORE {
                // late move pruning
                // if we have made too many moves, we start skipping moves.
                if lmr_depth <= info.conf.lmp_depth && moves_made >= lmp_threshold {
                    move_picker.skip_quiets = true;
                }

                // history pruning
                // if this move's history score is too low, we start skipping moves.
                if is_quiet
                    && !killer_or_counter
                    && lmr_depth < info.conf.history_pruning_depth
                    && stat_score < info.conf.history_pruning_margin * (depth - 1)
                {
                    move_picker.skip_quiets = true;
                    continue;
                }

                // futility pruning
                // if the static eval is too low, we start skipping moves.
                let fp_margin = lmr_depth * info.conf.futility_coeff_1 + info.conf.futility_coeff_0;
                if is_quiet
                    && lmr_depth < info.conf.futility_depth
                    && static_eval + fp_margin <= alpha
                {
                    move_picker.skip_quiets = true;
                }
            }

            // static exchange evaluation pruning
            // simulate all captures flowing onto the target square, and if we come out badly, we skip the move.
            if !NT::ROOT
                && (!NT::PV || !cfg!(feature = "datagen"))
                && best_score > -MINIMUM_TB_WIN_SCORE
                && depth <= info.conf.see_depth
                && move_picker.stage > Stage::YieldGoodCaptures
                && self.threats().all.contains_square(m.to())
                && !self.static_exchange_eval(m, see_table[usize::from(is_quiet)] - stat_score / 32)
            {
                continue;
            }

            t.tt.prefetch(self.key_after(m));
            t.ss[height].searching = Some(m);
            t.ss[height].searching_tactical = !is_quiet;
            if !self.make_move(m, t) {
                continue;
            }

            if is_quiet {
                quiets_tried.push(m);
            } else {
                tacticals_tried.push(m);
            }

            let nodes_before_search = info.nodes.get_local();
            info.nodes.increment();
            moves_made += 1;

            let maybe_singular = depth >= info.conf.singularity_depth
                && excluded.is_none()
                && matches!(tt_hit, Some(TTHit { mov, depth: tt_depth, bound: Bound::Lower | Bound::Exact, .. }) if mov == Some(m) && tt_depth >= depth - 3);

            let extension;
            if NT::ROOT {
                extension = 0;
            } else if maybe_singular {
                let Some(TTHit {
                    value: tt_value, ..
                }) = tt_hit
                else {
                    unreachable!()
                };
                let r_beta = Self::singularity_margin(tt_value, depth);
                let r_depth = (depth - 1) / 2;
                // undo the singular move so we can search the position that it exists in.
                self.unmake_move(t);
                t.ss[self.height()].excluded = Some(m);
                let value = self.alpha_beta::<OffPV>(
                    &mut PVariation::default(),
                    info,
                    t,
                    r_depth,
                    r_beta - 1,
                    r_beta,
                    cut_node,
                );
                t.ss[self.height()].excluded = None;
                if value >= r_beta && r_beta >= beta {
                    // multi-cut: if a move other than the best one beats beta,
                    // then we can cut with relatively high confidence.
                    return Self::singularity_margin(tt_value, depth);
                }
                // re-make the singular move.
                t.ss[height].searching = Some(m);
                t.ss[height].searching_tactical = !is_quiet;
                self.make_move(m, t);

                if value < r_beta {
                    if !NT::PV
                        && t.ss[self.height()].dextensions <= 12
                        && value < r_beta - info.conf.dext_margin
                    {
                        // double-extend if we failed low by a lot
                        extension = 2;
                    } else {
                        // normal singular extension
                        extension = 1;
                    }
                } else if cut_node {
                    // produce a strong negative extension if we didn't fail low on a cut-node.
                    extension = -2;
                } else if tt_value >= beta || tt_value <= alpha {
                    // the tt_value >= beta condition is a sort of "light multi-cut"
                    // the tt_value <= alpha condition is from Weiss (https://github.com/TerjeKir/weiss/compare/2a7b4ed0...effa8349/).
                    extension = -1;
                } else {
                    // no extension.
                    extension = 0;
                }
            } else if self.in_check() {
                // self.in_check() determines if the opponent is in check,
                // because we have already made the move.
                extension = i32::from(is_quiet);
            } else {
                extension = 0;
            }
            if extension >= 2 {
                t.ss[height].dextensions += 1;
            }

            let mut score;
            if moves_made == 1 {
                // first move (presumably the PV-move)
                let new_depth = depth + extension - 1;
                score =
                    -self.alpha_beta::<NT::Next>(l_pv, info, t, new_depth, -beta, -alpha, false);
            } else {
                // calculation of LMR stuff
                let r = if depth >= 3
                    && moves_made >= (info.conf.lmr_base_moves as usize + usize::from(NT::PV))
                {
                    let mut r = info.lm_table.lm_reduction(depth, moves_made);
                    if is_quiet {
                        // extend/reduce using the stat_score of the move
                        r -= stat_score / info.conf.history_lmr_divisor;
                        // reduce refutation moves less
                        r -= i32::from(killer_or_counter);
                        // reduce more on non-PV nodes
                        r += i32::from(!NT::PV) - i32::from(t.ss[height].ttpv);
                        // reduce more on cut nodes
                        r += i32::from(cut_node);
                        // reduce more if not improving
                        r += i32::from(!improving);
                        // reduce more if the move from the transposition table is tactical
                        r += i32::from(tt_capture);
                    }
                    r.clamp(1, depth - 1)
                } else {
                    1
                };
                // perform a zero-window search
                let mut new_depth = depth + extension;
                let reduced_depth = new_depth - r;
                score = -self.alpha_beta::<OffPV>(
                    l_pv,
                    info,
                    t,
                    reduced_depth,
                    -alpha - 1,
                    -alpha,
                    true,
                );
                // if we beat alpha, and reduced more than one ply,
                // then we do a zero-window search at full depth.
                if score > alpha && r > 1 {
                    let do_deeper_search = score
                        > (best_score
                            + info.conf.do_deeper_base_margin
                            + info.conf.do_deeper_depth_margin * r);
                    let do_shallower_search = score < best_score + new_depth;
                    // depending on the value that the reduced search kicked out,
                    // we might want to do a deeper search, or a shallower search.
                    new_depth += i32::from(do_deeper_search) - i32::from(do_shallower_search);
                    // check if we're actually going to do a deeper search than before
                    // (no point if the re-search is the same as the normal one lol)
                    if new_depth - 1 > reduced_depth {
                        score = -self.alpha_beta::<OffPV>(
                            l_pv,
                            info,
                            t,
                            new_depth - 1,
                            -alpha - 1,
                            -alpha,
                            !cut_node,
                        );
                    }
                }
                // if we failed completely, then do full-window search
                if score > alpha && score < beta {
                    // this is a new best move, so it *is* PV.
                    score = -self.alpha_beta::<NT::Next>(
                        l_pv,
                        info,
                        t,
                        new_depth - 1,
                        -beta,
                        -alpha,
                        false,
                    );
                }
            }
            self.unmake_move(t);

            // record subtree size for TimeManager
            if NT::ROOT && t.thread_id == 0 {
                let subtree_size = info.nodes.get_local() - nodes_before_search;
                info.root_move_nodes[m.from()][m.to()] += subtree_size;
            }

            if extension >= 2 {
                t.ss[height].dextensions -= 1;
            }

            if info.stopped() {
                return 0;
            }

            if score > best_score {
                best_score = score;
                if score > alpha {
                    best_move = Some(m);
                    alpha = score;
                    if NT::PV {
                        pv.load_from(m, l_pv);
                    }
                }
                if alpha >= beta {
                    #[cfg(feature = "stats")]
                    info.log_fail_high::<false>(moves_made - 1, movepick_score);
                    break;
                }
            }
        }

        if moves_made == 0 {
            if excluded.is_some() {
                return alpha;
            }
            if in_check {
                #[cfg(debug_assertions)]
                self.assert_mated();
                return mated_in(height);
            }
            return draw_score(t, info.nodes.get_local(), self.turn());
        }

        best_score = best_score.clamp(syzygy_min, syzygy_max);

        let flag = if best_score >= beta {
            Bound::Lower
        } else if best_score > original_alpha {
            Bound::Exact
        } else {
            Bound::Upper
        };

        if alpha != original_alpha {
            // we raised alpha, so this is either a PV-node or a cut-node,
            // so we update history metrics.
            let best_move = best_move.expect("if alpha was raised, we should have a best move.");
            if !self.is_tactical(best_move) {
                t.insert_killer(self, best_move);
                t.insert_countermove(self, best_move);

                // this heuristic is on the whole unmotivated, beyond mere empiricism.
                // perhaps it's really important to know which quiet moves are good in "bad" positions?
                // note: if in check, static_eval will be VALUE_NONE, but this probably doesn't cause
                // any issues.
                let history_depth_boost = i32::from(static_eval <= alpha);
                self.update_quiet_history(
                    t,
                    quiets_tried.as_slice(),
                    best_move,
                    depth + history_depth_boost,
                );
            }

            // we unconditionally update the tactical history table
            // because tactical moves ought to be good in any position,
            // so it's good to decrease tactical history scores even
            // when the best move was non-tactical.
            self.update_tactical_history(t, tacticals_tried.as_slice(), best_move, depth);
        }

        if excluded.is_none() {
            debug_assert!(
                alpha != original_alpha || best_move.is_none(),
                "alpha was not raised, but best_move was not null!"
            );
            // if we're not in check, and we don't have a tactical best-move,
            // and the static eval needs moving in a direction, then update corrhist.
            if !(in_check
                || matches!(best_move, Some(m) if self.is_tactical(m))
                || flag == Bound::Lower && best_score <= static_eval
                || flag == Bound::Upper && best_score >= static_eval)
            {
                t.update_correction_history(self, depth, best_score - static_eval);
            }
            t.tt.store(
                key,
                height,
                best_move,
                best_score,
                raw_eval,
                flag,
                depth,
                t.ss[height].ttpv,
            );
        }

        t.ss[height].best_move = best_move;

        best_score
    }

    /// The margin for Reverse Futility Pruning.
    fn rfp_margin(info: &SearchInfo, depth: i32, improving: bool) -> i32 {
        info.conf.rfp_margin * depth - i32::from(improving) * info.conf.rfp_improving_margin
    }

    /// Update the main and continuation history tables for a batch of moves.
    fn update_quiet_history(
        &self,
        t: &mut ThreadData,
        moves_to_adjust: &[Move],
        best_move: Move,
        depth: i32,
    ) {
        t.update_history(self, moves_to_adjust, best_move, depth);
        t.update_continuation_history(self, moves_to_adjust, best_move, depth, 0);
        t.update_continuation_history(self, moves_to_adjust, best_move, depth, 1);
        // t.update_continuation_history(self, moves_to_adjust, best_move, depth, 3);
    }

    /// Update the main and continuation history tables for a single move.
    #[allow(clippy::identity_op)]
    fn update_quiet_history_single<const MADE: bool>(
        &self,
        t: &mut ThreadData,
        from: Square,
        to: Square,
        moved: Piece,
        threats: SquareSet,
        delta: i32,
    ) {
        t.update_history_single(from, to, moved, threats, delta);
        t.update_continuation_history_single(self, to, moved, delta, 0 + usize::from(MADE));
        t.update_continuation_history_single(self, to, moved, delta, 1 + usize::from(MADE));
        // t.update_continuation_history_single(self, to, moved, delta, 3 + usize::from(MADE));
    }

    /// Update the tactical history table.
    fn update_tactical_history(
        &self,
        t: &mut ThreadData,
        moves_to_adjust: &[Move],
        best_move: Move,
        depth: i32,
    ) {
        t.update_tactical_history(self, moves_to_adjust, best_move, depth);
    }

    /// The reduced beta margin for Singular Extension.
    fn singularity_margin(tt_value: i32, depth: i32) -> i32 {
        (tt_value - (depth * 3 / 4)).max(-MATE_SCORE)
    }

    /// Test if a move is *forced* - that is, if it is a move that is
    /// significantly better than the rest of the moves in a position,
    /// by at least `margin`. (typically ~200cp).
    pub fn is_forced(
        &mut self,
        margin: i32,
        info: &mut SearchInfo,
        t: &mut ThreadData,
        m: Move,
        value: i32,
        depth: i32,
    ) -> bool {
        let r_beta = (value - margin).max(-MATE_SCORE);
        let r_depth = (depth - 1) / 2;
        t.ss[self.height()].excluded = Some(m);
        let pts_prev = info.print_to_stdout;
        info.print_to_stdout = false;
        let value = self.alpha_beta::<CheckForced>(
            &mut PVariation::default(),
            info,
            t,
            r_depth,
            r_beta - 1,
            r_beta,
            false,
        );
        info.print_to_stdout = pts_prev;
        t.ss[self.height()].excluded = None;
        value < r_beta
    }

    /// See if a move looks like it would initiate a winning exchange.
    /// This function simulates flowing all moves on to the target square of
    /// the given move, from least to most valuable moved piece, and returns
    /// true if the exchange comes out with a material advantage of at
    /// least `threshold`.
    pub fn static_exchange_eval(&self, m: Move, threshold: i32) -> bool {
        let from = m.from();
        let to = m.to();

        let mut next_victim = m
            .promotion_type()
            .map_or_else(|| self.piece_at(from).unwrap().piece_type(), |promo| promo);

        let mut balance = self.estimated_see(m) - threshold;

        // if the best case fails, don't bother doing the full search.
        if balance < 0 {
            return false;
        }

        // worst case is losing the piece
        balance -= next_victim.see_value();

        // if the worst case passes, we can return true immediately.
        if balance >= 0 {
            return true;
        }

        let diag_sliders = self.pieces.all_bishops() | self.pieces.all_queens();
        let orth_sliders = self.pieces.all_rooks() | self.pieces.all_queens();

        // occupied starts with the position after the move `m` is made.
        let mut occupied = (self.pieces.occupied() ^ from.as_set()) | to.as_set();
        if m.is_ep() {
            occupied ^= self.ep_sq().unwrap().as_set();
        }

        let mut attackers = self.pieces.all_attackers_to_sq(to, occupied) & occupied;

        // after the move, it's the opponent's turn.
        let mut colour = self.turn().flip();

        loop {
            let my_attackers = attackers & self.pieces.occupied_co(colour);
            if my_attackers.is_empty() {
                break;
            }

            // find cheapest attacker
            for victim in PieceType::all() {
                next_victim = victim;
                if (my_attackers & self.pieces.of_type(victim)).non_empty() {
                    break;
                }
            }

            occupied ^= (my_attackers & self.pieces.of_type(next_victim))
                .first()
                .as_set();

            // diagonal moves reveal bishops and queens:
            if next_victim == PieceType::Pawn
                || next_victim == PieceType::Bishop
                || next_victim == PieceType::Queen
            {
                attackers |= movegen::bishop_attacks(to, occupied) & diag_sliders;
            }

            // orthogonal moves reveal rooks and queens:
            if next_victim == PieceType::Rook || next_victim == PieceType::Queen {
                attackers |= movegen::rook_attacks(to, occupied) & orth_sliders;
            }

            attackers &= occupied;

            colour = colour.flip();

            balance = -balance - 1 - next_victim.see_value();

            if balance >= 0 {
                // from Ethereal:
                // As a slight optimisation for move legality checking, if our last attacking
                // piece is a king, and our opponent still has attackers, then we've
                // lost as the move we followed would be illegal
                if next_victim == PieceType::King
                    && (attackers & self.pieces.occupied_co(colour)).non_empty()
                {
                    colour = colour.flip();
                }
                break;
            }
        }

        // the side that is to move after loop exit is the loser.
        self.turn() != colour
    }
}

pub fn select_best<'a>(
    board: &mut Board,
    thread_headers: &'a [ThreadData],
    info: &SearchInfo,
    tt: TTView,
    total_nodes: u64,
) -> &'a ThreadData<'a> {
    let (mut best_thread, rest) = thread_headers.split_first().unwrap();

    for thread in rest {
        let best_depth = best_thread.completed;
        let best_score = best_thread.pvs[best_depth].score();
        let this_depth = thread.completed;
        let this_score = thread.pvs[this_depth].score();
        if (this_depth == best_depth || this_score >= MINIMUM_TB_WIN_SCORE)
            && this_score > best_score
        {
            best_thread = thread;
        }
        if this_depth > best_depth && (this_score > best_score || best_score < MINIMUM_TB_WIN_SCORE)
        {
            best_thread = thread;
        }
    }

    // if we aren't using the main thread (thread 0) then we need to do
    // an extra uci info line to show the best move/score/pv
    if best_thread.thread_id != 0 && info.print_to_stdout {
        let pv = &best_thread.pvs[best_thread.completed];
        let depth = best_thread.completed;
        readout_info(board, Bound::Exact, pv, depth, info, tt, total_nodes, false);
    }

    best_thread
}

/// Print the info about an iteration of the search.
fn readout_info(
    board: &mut Board,
    mut bound: Bound,
    pv: &PVariation,
    depth: usize,
    info: &SearchInfo,
    tt: TTView,
    nodes: u64,
    force_print: bool,
) {
    #![allow(
        clippy::cast_precision_loss,
        clippy::cast_sign_loss,
        clippy::cast_possible_truncation
    )]
    // don't print anything if we are in the first 50ms of the search and we are in a game,
    // this helps in ultra-fast time controls where we only have a few ms to think.
    if info.time_manager.is_dynamic() && info.skip_print() && !force_print {
        return;
    }
    let sstr = uci::format_score(pv.score);
    let normal_uci_output = !uci::PRETTY_PRINT.load(Ordering::SeqCst);
    let nps = (nodes as f64 / info.time_manager.elapsed().as_secs_f64()) as u64;
    if board.turn() == Colour::Black {
        bound = match bound {
            Bound::Upper => Bound::Lower,
            Bound::Lower => Bound::Upper,
            _ => Bound::Exact,
        };
    }
    let bound_string = match bound {
        Bound::Upper => " upperbound",
        Bound::Lower => " lowerbound",
        _ => "",
    };
    if normal_uci_output {
        println!(
            "info score {sstr}{bound_string} wdl {wdl} depth {depth} seldepth {} nodes {nodes} time {} nps {nps} hashfull {hashfull} tbhits {tbhits} {pv}",
            info.seldepth as usize,
            info.time_manager.elapsed().as_millis(),
            hashfull = tt.hashfull(),
            tbhits = TB_HITS.load(Ordering::SeqCst),
            wdl = uci::format_wdl(pv.score, board.ply()),
        );
    } else {
        let value = uci::pretty_format_score(pv.score, board.turn());
        let mut pv_string = board.pv_san(pv).unwrap();
        // truncate the pv string if it's too long
        if pv_string.len() > 130 {
            let final_space = pv_string
                .match_indices(' ')
                .filter(|(i, _)| *i < 130)
                .last()
                .map_or(0, |(i, _)| i);
            pv_string.truncate(final_space);
            pv_string.push_str("...         ");
        }
        let endchr = if bound == Bound::Exact {
            "\n"
        } else {
            "                                                                   \r"
        };
        eprint!(
            " {depth:2}/{:<2} \u{001b}[38;5;243m{t} {knodes:8}kn\u{001b}[0m {value} ({wdl}) \u{001b}[38;5;243m{knps:5}kn/s\u{001b}[0m {pv_string}{endchr}",
            info.seldepth as usize,
            t = uci::format_time(info.time_manager.elapsed().as_millis()),
            knps = nps / 1_000,
            knodes = nodes / 1_000,
            wdl = uci::pretty_format_wdl(pv.score, board.ply()),
        );
    }
}

pub fn draw_score(t: &ThreadData, nodes: u64, stm: Colour) -> i32 {
    // score fuzzing helps with threefolds.
    let random_component = (nodes & 0b11) as i32 - 2;
    // higher contempt means we will play on in drawn positions more often,
    // so if we are to play in a drawn position, then we should return the
    // negative of the contempt score.
    let contempt = uci::CONTEMPT.load(Ordering::Relaxed);
    let contempt_component = if stm == t.stm_at_root {
        -contempt
    } else {
        contempt
    };

    random_component + contempt_component
}

#[derive(Clone, Debug)]
pub struct LMTable {
    /// The reduction table. rtable\[depth]\[played] is the base LMR reduction for a move
    lm_reduction_table: [[i32; 64]; 64],
    /// The movecount table. ptable\[played]\[improving] is the movecount at which LMP is triggered.
    lmp_movecount_table: [[usize; 12]; 2],
}

impl LMTable {
    pub const NULL: Self = Self {
        lm_reduction_table: [[0; 64]; 64],
        lmp_movecount_table: [[0; 12]; 2],
    };

    pub fn new(config: &Config) -> Self {
        #![allow(
            clippy::cast_possible_truncation,
            clippy::cast_precision_loss,
            clippy::cast_sign_loss
        )]
        let mut out = Self::NULL;
        let (base, division) = (config.lmr_base / 100.0, config.lmr_division / 100.0);
        cfor!(let mut depth = 1; depth < 64; depth += 1; {
            cfor!(let mut played = 1; played < 64; played += 1; {
                let ld = f64::ln(depth as f64);
                let lp = f64::ln(played as f64);
                out.lm_reduction_table[depth][played] = (base + ld * lp / division) as i32;
            });
        });
        cfor!(let mut depth = 1; depth < 12; depth += 1; {
            out.lmp_movecount_table[0][depth] = (2.5 + 2.0 * depth as f64 * depth as f64 / 4.5) as usize;
            out.lmp_movecount_table[1][depth] = (4.0 + 4.0 * depth as f64 * depth as f64 / 4.5) as usize;
        });
        out
    }

    pub fn lm_reduction(&self, depth: i32, moves_made: usize) -> i32 {
        let depth: usize = depth.clamp(0, 63).try_into().unwrap_or_default();
        let played = moves_made.min(63);
        self.lm_reduction_table[depth][played]
    }

    pub fn lmp_movecount(&self, depth: i32, improving: bool) -> usize {
        let depth: usize = depth.clamp(0, 11).try_into().unwrap_or_default();
        self.lmp_movecount_table[usize::from(improving)][depth]
    }
}

impl Default for LMTable {
    fn default() -> Self {
        Self::new(&Config::default())
    }
}

pub struct AspirationWindow {
    pub midpoint: i32,
    pub alpha: i32,
    pub beta: i32,
    pub alpha_fails: i32,
    pub beta_fails: i32,
}

pub fn asp_window(depth: i32) -> i32 {
    (ASPIRATION_WINDOW + (50 / depth - 3)).max(10)
}

impl AspirationWindow {
    pub const fn infinite() -> Self {
        Self {
            alpha: -INFINITY,
            beta: INFINITY,
            midpoint: 0,
            alpha_fails: 0,
            beta_fails: 0,
        }
    }

    pub fn around_value(value: i32, depth: i32) -> Self {
        if is_game_theoretic_score(value) {
            // for mates / tbwins we expect a lot of fluctuation, so aspiration
            // windows are not useful.
            Self {
                midpoint: value,
                alpha: -INFINITY,
                beta: INFINITY,
                alpha_fails: 0,
                beta_fails: 0,
            }
        } else {
            Self {
                midpoint: value,
                alpha: value - asp_window(depth),
                beta: value + asp_window(depth),
                alpha_fails: 0,
                beta_fails: 0,
            }
        }
    }

    pub fn widen_down(&mut self, value: i32, depth: i32) {
        self.midpoint = value;
        let margin = asp_window(depth) << (self.alpha_fails + 1);
        if margin > 1369 {
            self.alpha = -INFINITY;
            return;
        }
        self.beta = (self.alpha + self.beta) / 2;
        self.alpha = self.midpoint - margin;
        self.alpha_fails += 1;
    }

    pub fn widen_up(&mut self, value: i32, depth: i32) {
        self.midpoint = value;
        let margin = asp_window(depth) << (self.beta_fails + 1);
        if margin > 1369 {
            self.beta = INFINITY;
            return;
        }
        self.beta = self.midpoint + margin;
        self.beta_fails += 1;
    }
}<|MERGE_RESOLUTION|>--- conflicted
+++ resolved
@@ -19,29 +19,24 @@
             Board,
         },
         chessmove::Move,
-        piece::{Colour, PieceType},
+        piece::{Colour, Piece, PieceType},
+        squareset::SquareSet,
+        types::Square,
         CHESS960,
     },
-<<<<<<< HEAD
     evaluation::{
         is_game_theoretic_score, mate_in, mated_in, tb_loss_in, tb_win_in, MATE_SCORE,
         MINIMUM_TB_WIN_SCORE,
     },
+    historytable::history_bonus,
     movepicker::{MovePicker, Stage, WINNING_CAPTURE_SCORE},
-=======
-    cfor,
-    chessmove::Move,
-    historytable::history_bonus,
-    piece::{Colour, Piece, PieceType},
->>>>>>> 1bd7f01d
     search::pv::PVariation,
     searchinfo::SearchInfo,
-    squareset::SquareSet,
     tablebases::{self, probe::WDL},
     threadlocal::ThreadData,
     transpositiontable::{Bound, TTHit, TTView},
     uci,
-    util::{Square, INFINITY, MAX_DEPTH, MAX_PLY, VALUE_NONE},
+    util::{INFINITY, MAX_DEPTH, MAX_PLY, VALUE_NONE},
 };
 
 use self::parameters::Config;
@@ -828,7 +823,9 @@
                             let moved = self.piece_at(from).unwrap();
                             let threats = self.threats().all;
                             let delta = history_bonus(depth);
-                            self.update_quiet_history_single::<false>(t, from, to, moved, threats, delta);
+                            self.update_quiet_history_single::<false>(
+                                t, from, to, moved, threats, delta,
+                            );
                         }
                     }
 
@@ -933,24 +930,6 @@
         };
 
         t.ss[height].eval = static_eval;
-
-        // value-difference based policy update.
-        if !NT::ROOT {
-            let ss_prev = &t.ss[height - 1];
-            if let Some(mov) = ss_prev.searching {
-                if ss_prev.eval != VALUE_NONE
-                    && static_eval != VALUE_NONE
-                    && !ss_prev.searching_tactical
-                {
-                    let from = mov.from();
-                    let to = mov.history_to_square();
-                    let moved = self.piece_at(to).expect("Cannot fail, move has been made.");
-                    let threats = self.history().last().unwrap().threats.all;
-                    let delta = i32::clamp(-10 * (ss_prev.eval + static_eval), -1600, 1600) + 600;
-                    t.update_history_single(from, to, moved, threats, delta);
-                }
-            }
-        }
 
         // "improving" is true when the current position has a better static evaluation than the one from a fullmove ago.
         // if a position is "improving", we can be more aggressive with beta-reductions (eval is too high),
