--- conflicted
+++ resolved
@@ -589,47 +589,23 @@
         // could be being mated!
         raw_eval = VALUE_NONE;
         stand_pat = -INFINITY;
-<<<<<<< HEAD
-    } else if let Some(TTHit {
-        eval: tt_eval,
-        bound: tt_flag,
-        value: tt_value,
-        ..
-    }) = tt_hit
-    {
-        // if we have a TT hit, check the cached TT eval.
-        if tt_eval == VALUE_NONE {
-=======
     } else if let Some(tte) = tt_hit {
         // if we have a TT hit, check the cached TT eval.
         if tte.eval == VALUE_NONE {
->>>>>>> b7e97a9d
             // regenerate the static eval if it's VALUE_NONE.
             raw_eval = evaluate(t, t.info.nodes.get_local());
         } else {
             // if the TT eval is not VALUE_NONE, use it.
-<<<<<<< HEAD
-            raw_eval = tt_eval;
-=======
             raw_eval = tte.eval;
->>>>>>> b7e97a9d
         }
         let adj_eval = adj_shuffle(t, raw_eval, clock) + t.correction();
 
         // try correcting via search score from TT.
         // notably, this doesn't work for main search for ~reasons.
-<<<<<<< HEAD
-        if tt_value != VALUE_NONE
-            && !is_decisive(tt_value)
-            && (tt_flag == Bound::Exact
-                || tt_flag == Bound::Upper && tt_value < adj_eval
-                || tt_flag == Bound::Lower && tt_value > adj_eval)
-=======
         if !is_decisive(tte.value)
             && (tte.bound == Bound::Exact
                 || tte.bound == Bound::Upper && tte.value < adj_eval
                 || tte.bound == Bound::Lower && tte.value > adj_eval)
->>>>>>> b7e97a9d
         {
             stand_pat = tte.value;
         } else {
