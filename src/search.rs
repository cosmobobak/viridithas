--- conflicted
+++ resolved
@@ -125,16 +125,10 @@
 const MINOR_CORRHIST_WEIGHT: i32 = 1290;
 const NONPAWN_CORRHIST_WEIGHT: i32 = 1319;
 
-<<<<<<< HEAD
-const EVAL_POLICY_OFFSET: i32 = 654;
-const EVAL_POLICY_UPDATE_MAX: i32 = 1600;
-const EVAL_POLICY_UPDATE_MIN: i32 = 1600;
-=======
 const EVAL_POLICY_IMPROVEMENT_SCALE: i32 = 195;
 const EVAL_POLICY_OFFSET: i32 = 0;
 const EVAL_POLICY_UPDATE_MAX: i32 = 102;
 const EVAL_POLICY_UPDATE_MIN: i32 = 55;
->>>>>>> 2a0fbb16
 
 const TIME_MANAGER_UPDATE_MIN_DEPTH: i32 = 4;
 
@@ -989,14 +983,6 @@
                     let from = mov.from();
                     let to = mov.history_to_square();
                     let moved = self.piece_at(to).expect("Cannot fail, move has been made.");
-<<<<<<< HEAD
-                    let threats = self.history().last().unwrap().threats.all;
-                    let delta = i32::clamp(
-                        -10 * (ss_prev.eval + static_eval),
-                        -info.conf.eval_policy_update_min,
-                        info.conf.eval_policy_update_max,
-                    ) + info.conf.eval_policy_offset;
-=======
                     debug_assert_eq!(moved.colour(), !self.turn());
                     let threats = self.history().last().unwrap().threats.all;
                     let improvement = -(ss_prev.eval + static_eval) + info.conf.eval_policy_offset;
@@ -1005,7 +991,6 @@
                         -info.conf.eval_policy_update_min,
                         info.conf.eval_policy_update_max,
                     );
->>>>>>> 2a0fbb16
                     t.update_history_single(from, to, moved, threats, delta);
                 }
             }
