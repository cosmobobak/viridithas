--- conflicted
+++ resolved
@@ -37,15 +37,10 @@
 mod util;
 
 #[cfg(feature = "datagen")]
-<<<<<<< HEAD
-use cli::Subcommands::{Analyse, CountPositions, Datagen, Splat};
-use cli::Subcommands::{Bench, Merge, NNUEDryRun, Perft, Quantise, Spsa, Verbatim, VisNNUE};
-=======
 use cli::Subcommands::{Analyse, CountPositions, Datagen, Rescale, Splat};
 use cli::Subcommands::{
     Bench, EvalStats, Merge, NNUEDryRun, Perft, Quantise, Spsa, Verbatim, VisNNUE,
 };
->>>>>>> ccb59f15
 
 /// The name of the engine.
 pub static NAME: &str = "Viridithas";
@@ -71,11 +66,6 @@
             Ok(())
         }
         Some(Perft) => perft::gamut(),
-<<<<<<< HEAD
-        Some(VisNNUE) => nnue::network::visualise_nnue(),
-        Some(NNUEDryRun) => nnue::network::dry_run(),
-=======
->>>>>>> ccb59f15
         Some(Quantise { input, output }) => nnue::network::quantise(&input, &output),
         Some(Merge { input, output }) => nnue::network::merge(&input, &output),
         Some(Verbatim { output }) => nnue::network::dump_verbatim(&output),
