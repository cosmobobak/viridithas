--- conflicted
+++ resolved
@@ -56,13 +56,13 @@
     let cli = <cli::Cli as clap::Parser>::parse();
 
     match cli.subcommand {
-        Some(Bench { depth }) => {
+        Some(Bench { depth, threads }) => {
             let nnue_params = nnue::network::NNUEParams::decompress_and_alloc()?;
             let stopped = std::sync::atomic::AtomicBool::new(false);
             let nodes = std::sync::atomic::AtomicU64::new(0);
             let tbhits = std::sync::atomic::AtomicU64::new(0);
             let info = searchinfo::SearchInfo::new(&stopped, &nodes, &tbhits);
-            uci::bench("openbench", &info.conf, nnue_params, depth)?;
+            uci::bench("openbench", &info.conf, nnue_params, depth, threads)?;
             Ok(())
         }
         Some(Perft) => perft::gamut(),
@@ -127,18 +127,6 @@
             nodes,
             dfrc,
         }),
-<<<<<<< HEAD
-        Some(Bench { depth, threads }) => {
-            let nnue_params = nnue::network::NNUEParams::decompress_and_alloc()?;
-            let stopped = std::sync::atomic::AtomicBool::new(false);
-            let nodes = std::sync::atomic::AtomicU64::new(0);
-            let tbhits = std::sync::atomic::AtomicU64::new(0);
-            let info = searchinfo::SearchInfo::new(&stopped, &nodes, &tbhits);
-            uci::bench("openbench", &info.conf, nnue_params, depth, threads)?;
-            Ok(())
-        }
-=======
->>>>>>> 457b9a84
         None => uci::main_loop(),
     }
 }