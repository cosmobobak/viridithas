--- conflicted
+++ resolved
@@ -511,17 +511,10 @@
             if let Some(outcome) = thread_data.board.outcome() {
                 break outcome;
             }
-<<<<<<< HEAD
             if options.tablebases_path.is_some()
                 && let Some(wdl) = tablebases::probe::get_wdl_white(&thread_data.board)
             {
                 break wdl.into();
-=======
-            if options.tablebases_path.is_some() {
-                if let Some(wdl) = tablebases::probe::get_wdl_white(&thread_data.board) {
-                    break wdl.into();
-                }
->>>>>>> 66881618
             }
 
             tt.increase_age();
@@ -849,13 +842,7 @@
                 .flush()
                 .with_context(|| "Failed to flush stdout.")?;
         }
-<<<<<<< HEAD
-        if let Some(limit) = limit
-            && game_count >= limit
-        {
-=======
         if limit.is_some_and(|limit| game_count >= limit) {
->>>>>>> 66881618
             break;
         }
     }
@@ -953,13 +940,7 @@
 
         move_buffer = game.into_move_buffer();
         game_count += 1;
-<<<<<<< HEAD
-        if let Some(limit) = limit
-            && game_count >= limit
-        {
-=======
         if limit.is_some_and(|limit| game_count >= limit) {
->>>>>>> 66881618
             break;
         }
     }
