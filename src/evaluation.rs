// The granularity of evaluation in this engine is in centipawns.

use crate::{
    chess::{
        board::Board,
        chessmove::Move,
        piece::{Colour, PieceType},
    },
    nnue::network,
    search::draw_score,
    searchinfo::SearchInfo,
    threadlocal::ThreadData,
    util::{MAX_DEPTH, MAX_PLY},
};

/// The value of checkmate.
/// To recover depth-to-mate, we subtract depth (ply) from this value.
/// e.g. if white has a mate in two ply, the output from a depth-5 search will be
/// two less than `MATE_SCORE`.
pub const MATE_SCORE: i32 = i16::MAX as i32 - 300;
pub const fn mate_in(ply: usize) -> i32 {
    #![allow(clippy::cast_possible_truncation, clippy::cast_possible_wrap)]
    debug_assert!(ply <= MAX_PLY);
    MATE_SCORE - ply as i32
}
pub const fn mated_in(ply: usize) -> i32 {
    #![allow(clippy::cast_possible_truncation, clippy::cast_possible_wrap)]
    debug_assert!(ply <= MAX_PLY);
    -MATE_SCORE + ply as i32
}
pub const TB_WIN_SCORE: i32 = MATE_SCORE - 1000;
pub const fn tb_win_in(ply: usize) -> i32 {
    #![allow(clippy::cast_possible_truncation, clippy::cast_possible_wrap)]
    debug_assert!(ply <= MAX_PLY);
    TB_WIN_SCORE - ply as i32
}
pub const fn tb_loss_in(ply: usize) -> i32 {
    #![allow(clippy::cast_possible_truncation, clippy::cast_possible_wrap)]
    debug_assert!(ply <= MAX_PLY);
    -TB_WIN_SCORE + ply as i32
}

/// A threshold over which scores must be mate.
#[allow(clippy::cast_possible_truncation, clippy::cast_possible_wrap)]
const MINIMUM_MATE_SCORE: i32 = MATE_SCORE - MAX_DEPTH;
/// A threshold over which scores must be a TB win (or mate).
#[allow(clippy::cast_possible_truncation, clippy::cast_possible_wrap)]
pub const MINIMUM_TB_WIN_SCORE: i32 = TB_WIN_SCORE - MAX_DEPTH;

pub const fn is_mate_score(score: i32) -> bool {
    score.abs() >= MINIMUM_MATE_SCORE
}
pub const fn is_game_theoretic_score(score: i32) -> bool {
    score.abs() >= MINIMUM_TB_WIN_SCORE
}

pub const MATERIAL_SCALE_BASE: i32 = 700;
pub const SEE_PAWN_VALUE: i32 = 161;
pub const SEE_KNIGHT_VALUE: i32 = 445;
pub const SEE_BISHOP_VALUE: i32 = 463;
pub const SEE_ROOK_VALUE: i32 = 704;
pub const SEE_QUEEN_VALUE: i32 = 1321;

impl Board {
    fn material_scale(&self, info: &SearchInfo) -> i32 {
        #![allow(clippy::cast_possible_wrap)]
<<<<<<< HEAD
        info.conf.material_scale_base
            + (info.conf.see_knight_value * self.pieces.all_knights().count() as i32
                + info.conf.see_bishop_value * self.pieces.all_bishops().count() as i32
                + info.conf.see_rook_value * self.pieces.all_rooks().count() as i32
                + info.conf.see_queen_value * self.pieces.all_queens().count() as i32)
                / 32
=======
        let b = self.pieces();
        700 + (PieceType::Knight.see_value() * b.all_knights().count() as i32
            + PieceType::Bishop.see_value() * b.all_bishops().count() as i32
            + PieceType::Rook.see_value() * b.all_rooks().count() as i32
            + PieceType::Queen.see_value() * b.all_queens().count() as i32)
            / 32
>>>>>>> 0fb52743
    }

    pub fn evaluate_nnue(&self, t: &ThreadData, info: &SearchInfo) -> i32 {
        // get the raw network output
        let output_bucket = network::output_bucket(self);
        let v = t.nnue.evaluate(t.nnue_params, self.turn(), output_bucket);

        // scale down the value estimate when there's not much
        // material left - this will incentivize keeping material
        // on the board if we have winning chances, and trading
        // material off if the position is worse for us.
        let v = v * self.material_scale(info) / 1024;

        // scale down the value when the fifty-move counter is high.
        // this goes some way toward making viri realise when he's not
        // making progress in a position.
        let v = v * (200 - i32::from(self.fifty_move_counter())) / 200;

        // clamp the value into the valid range.
        // this basically never comes up, but the network will
        // occasionally output OOB values in crazy positions with
        // massive material imbalances.
        v.clamp(-MINIMUM_TB_WIN_SCORE + 1, MINIMUM_TB_WIN_SCORE - 1)
    }

    pub fn evaluate(&self, t: &mut ThreadData, info: &SearchInfo, nodes: u64) -> i32 {
        // detect draw by insufficient material
        if !self.pieces().any_pawns() && self.pieces().is_material_draw() {
            return if self.turn() == Colour::White {
                draw_score(t, nodes, self.turn())
            } else {
                -draw_score(t, nodes, self.turn())
            };
        }
        // apply all in-waiting updates to generate a valid
        // neural network accumulator state.
        t.nnue.force(self, t.nnue_params);
        // run the neural network evaluation
        self.evaluate_nnue(t, info)
    }

    pub fn zugzwang_unlikely(&self) -> bool {
        let stm = self.turn();
        let us = self.pieces().occupied_co(stm);
        let kings = self.pieces().all_kings();
        let pawns = self.pieces().all_pawns();
        (us & (kings | pawns)) != us
    }

    pub fn estimated_see(&self, info: &SearchInfo, m: Move) -> i32 {
        // initially take the value of the thing on the target square
        let mut value = self
            .piece_at(m.to())
            .map_or(0, |p| see_value(p.piece_type(), info));

        if let Some(promo) = m.promotion_type() {
            // if it's a promo, swap a pawn for the promoted piece type
            value += see_value(promo, info) - info.conf.see_pawn_value;
        } else if m.is_ep() {
            // for e.p. we will miss a pawn because the target square is empty
            value = info.conf.see_pawn_value;
        }

        value
    }
}

pub const fn see_value(piece_type: PieceType, info: &SearchInfo) -> i32 {
    match piece_type {
        PieceType::Pawn => info.conf.see_pawn_value,
        PieceType::Knight => info.conf.see_knight_value,
        PieceType::Bishop => info.conf.see_bishop_value,
        PieceType::Rook => info.conf.see_rook_value,
        PieceType::Queen => info.conf.see_queen_value,
        PieceType::King => 0,
    }
}<|MERGE_RESOLUTION|>--- conflicted
+++ resolved
@@ -64,21 +64,13 @@
 impl Board {
     fn material_scale(&self, info: &SearchInfo) -> i32 {
         #![allow(clippy::cast_possible_wrap)]
-<<<<<<< HEAD
+        let b = self.pieces();
         info.conf.material_scale_base
-            + (info.conf.see_knight_value * self.pieces.all_knights().count() as i32
-                + info.conf.see_bishop_value * self.pieces.all_bishops().count() as i32
-                + info.conf.see_rook_value * self.pieces.all_rooks().count() as i32
-                + info.conf.see_queen_value * self.pieces.all_queens().count() as i32)
+            + (info.conf.see_knight_value * b.all_knights().count() as i32
+                + info.conf.see_bishop_value * b.all_bishops().count() as i32
+                + info.conf.see_rook_value * b.all_rooks().count() as i32
+                + info.conf.see_queen_value * b.all_queens().count() as i32)
                 / 32
-=======
-        let b = self.pieces();
-        700 + (PieceType::Knight.see_value() * b.all_knights().count() as i32
-            + PieceType::Bishop.see_value() * b.all_bishops().count() as i32
-            + PieceType::Rook.see_value() * b.all_rooks().count() as i32
-            + PieceType::Queen.see_value() * b.all_queens().count() as i32)
-            / 32
->>>>>>> 0fb52743
     }
 
     pub fn evaluate_nnue(&self, t: &ThreadData, info: &SearchInfo) -> i32 {
