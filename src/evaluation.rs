// The granularity of evaluation in this engine is in centipawns.

use std::{
    collections::HashMap,
    fs::File,
    io::{BufRead, BufReader, BufWriter, Write},
    path::Path,
};

use anyhow::Context;

use crate::{
    chess::{
        board::Board,
        chessmove::Move,
        piece::{Colour, PieceType},
        squareset::SquareSet,
    },
    nnue::network::{self, NNUEParams, NNUEState},
    search::{draw_score, parameters::Config},
    searchinfo::SearchInfo,
    threadlocal::ThreadData,
    util::MAX_DEPTH,
};

/// The value of checkmate.
/// To recover depth-to-mate, we subtract depth (ply) from this value.
/// e.g. if white has a mate in two ply, the output from a depth-5 search will be
/// two less than `MATE_SCORE`.
pub const MATE_SCORE: i32 = i16::MAX as i32 - 367;
pub const fn mate_in(ply: usize) -> i32 {
    #![allow(clippy::cast_possible_truncation, clippy::cast_possible_wrap)]
    debug_assert!(ply <= MAX_DEPTH);
    MATE_SCORE - ply as i32
}
pub const fn mated_in(ply: usize) -> i32 {
    #![allow(clippy::cast_possible_truncation, clippy::cast_possible_wrap)]
    debug_assert!(ply <= MAX_DEPTH);
    -MATE_SCORE + ply as i32
}
pub const TB_WIN_SCORE: i32 = MATE_SCORE - 1000;
pub const fn tb_win_in(ply: usize) -> i32 {
    #![allow(clippy::cast_possible_truncation, clippy::cast_possible_wrap)]
    debug_assert!(ply <= MAX_DEPTH);
    TB_WIN_SCORE - ply as i32
}
pub const fn tb_loss_in(ply: usize) -> i32 {
    #![allow(clippy::cast_possible_truncation, clippy::cast_possible_wrap)]
    debug_assert!(ply <= MAX_DEPTH);
    -TB_WIN_SCORE + ply as i32
}

/// A threshold over which scores must be mate.
#[allow(clippy::cast_possible_truncation, clippy::cast_possible_wrap)]
pub const MINIMUM_MATE_SCORE: i32 = MATE_SCORE - 2 * MAX_DEPTH as i32 - 44;
/// A threshold over which scores must be a TB win (or mate).
#[allow(clippy::cast_possible_truncation, clippy::cast_possible_wrap)]
pub const MINIMUM_TB_WIN_SCORE: i32 = TB_WIN_SCORE - 2 * MAX_DEPTH as i32 - 44;

pub const fn is_mate_score(score: i32) -> bool {
    score.abs() >= MINIMUM_MATE_SCORE
}
pub const fn is_decisive(score: i32) -> bool {
    score.abs() >= MINIMUM_TB_WIN_SCORE
}

<<<<<<< HEAD
pub const MATERIAL_SCALE_BASE: i32 = 823;
pub const SEE_PAWN_VALUE: i32 = 211;
pub const SEE_KNIGHT_VALUE: i32 = 445;
pub const SEE_BISHOP_VALUE: i32 = 469;
pub const SEE_ROOK_VALUE: i32 = 720;
pub const SEE_QUEEN_VALUE: i32 = 1332;
=======
pub const SEE_PAWN_VALUE: i32 = 254;
pub const SEE_KNIGHT_VALUE: i32 = 453;
pub const SEE_BISHOP_VALUE: i32 = 458;
pub const SEE_ROOK_VALUE: i32 = 712;
pub const SEE_QUEEN_VALUE: i32 = 1278;
pub const MATERIAL_SCALE_BASE: i32 = 825;
>>>>>>> ccb59f15

impl Board {
    pub fn material(&self, info: &SearchInfo) -> i32 {
        #![allow(clippy::cast_possible_wrap)]
        let b = &self.state.bbs;
        (info.conf.see_knight_value * b.pieces[PieceType::Knight].count() as i32
            + info.conf.see_bishop_value * b.pieces[PieceType::Bishop].count() as i32
            + info.conf.see_rook_value * b.pieces[PieceType::Rook].count() as i32
            + info.conf.see_queen_value * b.pieces[PieceType::Queen].count() as i32)
            / 32
    }

    pub fn zugzwang_unlikely(&self) -> bool {
        let stm = self.turn();
        let us = self.state.bbs.colours[stm];
        let kings = self.state.bbs.pieces[PieceType::King];
        let pawns = self.state.bbs.pieces[PieceType::Pawn];
        (us & (kings | pawns)) != us
    }

    pub fn estimated_see(&self, conf: &Config, m: Move) -> i32 {
        // initially take the value of the thing on the target square
        let mut value = self.state.mailbox[m.to()].map_or(0, |p| see_value(p.piece_type(), conf));

        if let Some(promo) = m.promotion_type() {
            // if it's a promo, swap a pawn for the promoted piece type
            value += see_value(promo, conf) - conf.see_pawn_value;
        } else if m.is_ep() {
            // for e.p. we will miss a pawn because the target square is empty
            value = conf.see_pawn_value;
        }

        value
    }
}

pub fn evaluate_nnue(t: &ThreadData) -> i32 {
    // get the raw network output
    let v = t.nnue.evaluate(t.nnue_params, &t.board);

    // clamp the value into the valid range.
    // this basically never comes up, but the network will
    // occasionally output OOB values in crazy positions with
    // massive material imbalances.
    v.clamp(-MINIMUM_TB_WIN_SCORE + 1024, MINIMUM_TB_WIN_SCORE - 1024)
}

pub fn evaluate(t: &mut ThreadData, nodes: u64) -> i32 {
    // detect draw by insufficient material
    if t.board.state.bbs.pieces[PieceType::Pawn] == SquareSet::EMPTY
        && t.board.state.bbs.is_material_draw()
    {
        return if t.board.turn() == Colour::White {
            draw_score(t, nodes, t.board.turn())
        } else {
            -draw_score(t, nodes, t.board.turn())
        };
    }
    // apply all in-waiting updates to generate a valid
    // neural network accumulator state.
    t.nnue.force(&t.board, t.nnue_params);
    // run the neural network evaluation
    evaluate_nnue(t)
}

pub const fn see_value(piece_type: PieceType, conf: &Config) -> i32 {
    match piece_type {
        PieceType::Pawn => conf.see_pawn_value,
        PieceType::Knight => conf.see_knight_value,
        PieceType::Bishop => conf.see_bishop_value,
        PieceType::Rook => conf.see_rook_value,
        PieceType::Queen => conf.see_queen_value,
        PieceType::King => 0,
    }
}

pub fn eval_stats(input: &Path, histogram_output: Option<&Path>) -> anyhow::Result<()> {
    // Histogram data: bin evaluations into 10 cp buckets
    const BIN_SIZE: i32 = 10;

    let f = File::open(input).with_context(|| format!("Failed to open {}", input.display()))?;
    let mut board = Board::default();
    let nnue_params = NNUEParams::decompress_and_alloc()?;
    let mut nnue = NNUEState::new(&board, nnue_params);

    let mut total = 0i128;
    let mut count = 0i128;
    let mut abs_total = 0i128;
    let mut min = i32::MAX;
    let mut max = i32::MIN;
    let mut sq_total = 0i128;

    let mut histogram = HashMap::new();

    let lines = BufReader::new(f)
        .lines()
        .collect::<Result<Vec<_>, _>>()
        .with_context(|| "Failed to read lines from input file.")?;

    let file_len = lines.len();

    for (i, line) in lines.into_iter().enumerate() {
        // extract the first 6 fields as FEN
        let end_idx = line
            .match_indices(' ')
            .nth(5)
            .map(|(idx, _)| idx)
            .with_context(|| format!("Failed to parse FEN from line {}: {}", i + 1, line))?;
        let fen = &line[..end_idx];

        board.set_from_fen(fen)?;

        if board.in_check() {
            continue;
        }

        nnue.reinit_from(&board, nnue_params);
        let eval = nnue.evaluate(nnue_params, &board);

        count += 1;
        total += i128::from(eval);
        abs_total += i128::from(eval.abs());
        sq_total += i128::from(eval) * i128::from(eval);
        if eval < min {
            min = eval;
        }
        if eval > max {
            max = eval;
        }

        let binned = (eval.abs() / BIN_SIZE) * BIN_SIZE;
        *histogram.entry(binned).or_insert(0) += 1;

        if i % 1024 == 0 {
            print!("\rPROCESSED {:>10}/{}.", i + 1, file_len);
        }
    }

    println!("\rPROCESSED {file_len:>10}/{file_len}.");

    println!(" EVALUATION STATISTICS:");

    println!("    COUNT: {count:>7}");
    #[expect(clippy::cast_precision_loss)]
    if count > 0 {
        let mean = total as f64 / count as f64;
        let abs_mean = abs_total as f64 / count as f64;
        let mean_squared = mean * mean;
        let variance = (sq_total as f64 / count as f64) - mean_squared;
        let stddev = variance.sqrt();
        let min = f64::from(min);
        let max = f64::from(max);
        println!("     MEAN: {mean:>10.2}");
        println!(" ABS MEAN: {abs_mean:>10.2}");
        println!("   STDDEV: {stddev:>10.2}");
        println!("      MIN: {min:>10.2}");
        println!("      MAX: {max:>10.2}");

        // delenda's eval scale is 400, generating a mean absolute eval of ~780.49
        // compute the multiplier we'd need to hit that target - e.g. if our abs-mean
        // is 390, we should have an eval scale of 800 to push it up to 780. conversely,
        // if our abs-mean is 1560, we should have an eval scale of 200 to bring it down to 780.
        let delenda_abs_mean = 780.489_583_154_229_1;
        let scale = delenda_abs_mean / abs_mean * f64::from(network::SCALE);

        println!("  DELENDA SCALING FACTOR: {scale:.6}");
    }

    // write histogram data if requested
    if let Some(output_path) = histogram_output {
        let output = File::create(output_path).with_context(|| {
            format!(
                "Failed to create histogram output file {}",
                output_path.display()
            )
        })?;
        let mut output = BufWriter::new(output);

        writeln!(output, "bin_start,count")?;

        let mut bins = histogram.iter().collect::<Vec<_>>();
        bins.sort_by_key(|(bin, _)| *bin);

        for (bin, count) in bins {
            writeln!(output, "{bin},{count}")?;
        }

        println!("\nHISTOGRAM RECORDED TO {}", output_path.display());
    }

    Ok(())
}<|MERGE_RESOLUTION|>--- conflicted
+++ resolved
@@ -64,21 +64,12 @@
     score.abs() >= MINIMUM_TB_WIN_SCORE
 }
 
-<<<<<<< HEAD
-pub const MATERIAL_SCALE_BASE: i32 = 823;
-pub const SEE_PAWN_VALUE: i32 = 211;
-pub const SEE_KNIGHT_VALUE: i32 = 445;
-pub const SEE_BISHOP_VALUE: i32 = 469;
-pub const SEE_ROOK_VALUE: i32 = 720;
-pub const SEE_QUEEN_VALUE: i32 = 1332;
-=======
 pub const SEE_PAWN_VALUE: i32 = 254;
 pub const SEE_KNIGHT_VALUE: i32 = 453;
 pub const SEE_BISHOP_VALUE: i32 = 458;
 pub const SEE_ROOK_VALUE: i32 = 712;
 pub const SEE_QUEEN_VALUE: i32 = 1278;
 pub const MATERIAL_SCALE_BASE: i32 = 825;
->>>>>>> ccb59f15
 
 impl Board {
     pub fn material(&self, info: &SearchInfo) -> i32 {
