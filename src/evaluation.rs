// The granularity of evaluation in this engine is in centipawns.

use std::{
    collections::HashMap,
    fs::File,
<<<<<<< HEAD
    io::{BufRead, BufReader, IsTerminal},
=======
    io::{BufRead, BufReader, BufWriter, Write},
>>>>>>> 4f2335bc
    path::Path,
};

use anyhow::Context;

use crate::{
    chess::{
        board::Board,
        chessmove::Move,
        piece::{Colour, PieceType},
        squareset::SquareSet,
    },
    nnue::network::{self, NNUEParams, NNUEState},
    search::{draw_score, parameters::Config},
    searchinfo::SearchInfo,
    threadlocal::ThreadData,
    util::MAX_DEPTH,
};

/// The value of checkmate.
/// To recover depth-to-mate, we subtract depth (ply) from this value.
/// e.g. if white has a mate in two ply, the output from a depth-5 search will be
/// two less than `MATE_SCORE`.
pub const MATE_SCORE: i32 = i16::MAX as i32 - 367;
pub const fn mate_in(ply: usize) -> i32 {
    #![allow(clippy::cast_possible_truncation, clippy::cast_possible_wrap)]
    debug_assert!(ply <= MAX_DEPTH);
    MATE_SCORE - ply as i32
}
pub const fn mated_in(ply: usize) -> i32 {
    #![allow(clippy::cast_possible_truncation, clippy::cast_possible_wrap)]
    debug_assert!(ply <= MAX_DEPTH);
    -MATE_SCORE + ply as i32
}
pub const TB_WIN_SCORE: i32 = MATE_SCORE - 1000;
pub const fn tb_win_in(ply: usize) -> i32 {
    #![allow(clippy::cast_possible_truncation, clippy::cast_possible_wrap)]
    debug_assert!(ply <= MAX_DEPTH);
    TB_WIN_SCORE - ply as i32
}
pub const fn tb_loss_in(ply: usize) -> i32 {
    #![allow(clippy::cast_possible_truncation, clippy::cast_possible_wrap)]
    debug_assert!(ply <= MAX_DEPTH);
    -TB_WIN_SCORE + ply as i32
}

/// A threshold over which scores must be mate.
#[allow(clippy::cast_possible_truncation, clippy::cast_possible_wrap)]
pub const MINIMUM_MATE_SCORE: i32 = MATE_SCORE - 2 * MAX_DEPTH as i32 - 44;
/// A threshold over which scores must be a TB win (or mate).
#[allow(clippy::cast_possible_truncation, clippy::cast_possible_wrap)]
pub const MINIMUM_TB_WIN_SCORE: i32 = TB_WIN_SCORE - 2 * MAX_DEPTH as i32 - 44;

pub const fn is_mate_score(score: i32) -> bool {
    score.abs() >= MINIMUM_MATE_SCORE
}
pub const fn is_decisive(score: i32) -> bool {
    score.abs() >= MINIMUM_TB_WIN_SCORE
}

pub const SEE_PAWN_VALUE: i32 = 254;
pub const SEE_KNIGHT_VALUE: i32 = 453;
pub const SEE_BISHOP_VALUE: i32 = 458;
pub const SEE_ROOK_VALUE: i32 = 712;
pub const SEE_QUEEN_VALUE: i32 = 1278;
pub const MATERIAL_SCALE_BASE: i32 = 825;

impl Board {
    pub fn material(&self, info: &SearchInfo) -> i32 {
        #![allow(clippy::cast_possible_wrap)]
        let b = &self.state.bbs;
        (info.conf.see_knight_value * b.pieces[PieceType::Knight].count() as i32
            + info.conf.see_bishop_value * b.pieces[PieceType::Bishop].count() as i32
            + info.conf.see_rook_value * b.pieces[PieceType::Rook].count() as i32
            + info.conf.see_queen_value * b.pieces[PieceType::Queen].count() as i32)
            / 32
    }

    pub fn zugzwang_unlikely(&self) -> bool {
        let stm = self.turn();
        let us = self.state.bbs.colours[stm];
        let kings = self.state.bbs.pieces[PieceType::King];
        let pawns = self.state.bbs.pieces[PieceType::Pawn];
        (us & (kings | pawns)) != us
    }

    pub fn estimated_see(&self, conf: &Config, m: Move) -> i32 {
        // initially take the value of the thing on the target square
        let mut value = self.state.mailbox[m.to()].map_or(0, |p| see_value(p.piece_type(), conf));

        if let Some(promo) = m.promotion_type() {
            // if it's a promo, swap a pawn for the promoted piece type
            value += see_value(promo, conf) - conf.see_pawn_value;
        } else if m.is_ep() {
            // for e.p. we will miss a pawn because the target square is empty
            value = conf.see_pawn_value;
        }

        value
    }
}

pub fn evaluate_nnue(t: &ThreadData) -> i32 {
    // get the raw network output
    let v = t.nnue.evaluate(t.nnue_params, &t.board);

    // clamp the value into the valid range.
    // this basically never comes up, but the network will
    // occasionally output OOB values in crazy positions with
    // massive material imbalances.
    v.clamp(-MINIMUM_TB_WIN_SCORE + 1024, MINIMUM_TB_WIN_SCORE - 1024)
}

pub fn evaluate(t: &mut ThreadData, nodes: u64) -> i32 {
    // detect draw by insufficient material
    if t.board.state.bbs.pieces[PieceType::Pawn] == SquareSet::EMPTY
        && t.board.state.bbs.is_material_draw()
    {
        return if t.board.turn() == Colour::White {
            draw_score(t, nodes, t.board.turn())
        } else {
            -draw_score(t, nodes, t.board.turn())
        };
    }
    // apply all in-waiting updates to generate a valid
    // neural network accumulator state.
    t.nnue.force(&t.board, t.nnue_params);
    // run the neural network evaluation
    evaluate_nnue(t)
}

pub const fn see_value(piece_type: PieceType, conf: &Config) -> i32 {
    match piece_type {
        PieceType::Pawn => conf.see_pawn_value,
        PieceType::Knight => conf.see_knight_value,
        PieceType::Bishop => conf.see_bishop_value,
        PieceType::Rook => conf.see_rook_value,
        PieceType::Queen => conf.see_queen_value,
        PieceType::King => 0,
    }
}

pub fn eval_stats(input: &Path, histogram_output: Option<&Path>) -> anyhow::Result<()> {
    // Histogram data: bin evaluations into 10 cp buckets
    const BIN_SIZE: i32 = 10;

    let f = File::open(input).with_context(|| format!("Failed to open {}", input.display()))?;
    let mut board = Board::default();
    let nnue_params = NNUEParams::decompress_and_alloc()?;
    let mut nnue = NNUEState::new(&board, nnue_params);

    let mut total = 0i128;
    let mut count = 0i128;
    let mut abs_total = 0i128;
    let mut min = i32::MAX;
    let mut max = i32::MIN;
    let mut sq_total = 0i128;

    let mut histogram = HashMap::new();

    let lines = BufReader::new(f)
        .lines()
        .collect::<Result<Vec<_>, _>>()
        .with_context(|| "Failed to read lines from input file.")?;

    let file_len = lines.len();

    for (i, line) in lines.into_iter().enumerate() {
        // extract the first 6 fields as FEN
        let end_idx = line
            .match_indices(' ')
            .nth(5)
            .map(|(idx, _)| idx)
            .with_context(|| format!("Failed to parse FEN from line {}: {}", i + 1, line))?;
        let fen = &line[..end_idx];

        board.set_from_fen(fen)?;

        if board.in_check() {
            continue;
        }

        nnue.reinit_from(&board, nnue_params);
        let eval = nnue.evaluate(nnue_params, &board);

        count += 1;
        total += i128::from(eval);
        abs_total += i128::from(eval.abs());
        sq_total += i128::from(eval) * i128::from(eval);
        if eval < min {
            min = eval;
        }
        if eval > max {
            max = eval;
        }

<<<<<<< HEAD
        if i % 1024 == 0 && std::io::stdout().is_terminal() {
            print!("\rProcessed {:>10}/{}.", i + 1, file_len);
        }
    }

    if std::io::stdout().is_terminal() {
        println!("\rProcessed {file_len:>10}/{file_len}.");
    }
=======
        let binned = (eval.abs() / BIN_SIZE) * BIN_SIZE;
        *histogram.entry(binned).or_insert(0) += 1;

        if i % 1024 == 0 {
            print!("\rPROCESSED {:>10}/{}.", i + 1, file_len);
        }
    }

    println!("\rPROCESSED {file_len:>10}/{file_len}.");
>>>>>>> 4f2335bc

    println!(" EVALUATION STATISTICS:");

    println!("    COUNT: {count:>7}");
    #[expect(clippy::cast_precision_loss)]
    if count > 0 {
        let mean = total as f64 / count as f64;
        let abs_mean = abs_total as f64 / count as f64;
        let mean_squared = mean * mean;
        let variance = (sq_total as f64 / count as f64) - mean_squared;
        let stddev = variance.sqrt();
        let min = f64::from(min);
        let max = f64::from(max);
        println!("     MEAN: {mean:>10.2}");
        println!(" ABS MEAN: {abs_mean:>10.2}");
        println!("   STDDEV: {stddev:>10.2}");
        println!("      MIN: {min:>10.2}");
        println!("      MAX: {max:>10.2}");

        // delenda's eval scale is 400, generating a mean absolute eval of ~780.49
        // compute the multiplier we'd need to hit that target - e.g. if our abs-mean
        // is 390, we should have an eval scale of 800 to push it up to 780. conversely,
        // if our abs-mean is 1560, we should have an eval scale of 200 to bring it down to 780.
        let delenda_abs_mean = 780.489_583_154_229_1;
        let scale = delenda_abs_mean / abs_mean * f64::from(network::SCALE);

        println!("  DELENDA SCALING FACTOR: {scale:.6}");
    }

    // write histogram data if requested
    if let Some(output_path) = histogram_output {
        let output = File::create(output_path).with_context(|| {
            format!(
                "Failed to create histogram output file {}",
                output_path.display()
            )
        })?;
        let mut output = BufWriter::new(output);

        writeln!(output, "bin_start,count")?;

        let mut bins = histogram.iter().collect::<Vec<_>>();
        bins.sort_by_key(|(bin, _)| *bin);

        for (bin, count) in bins {
            writeln!(output, "{bin},{count}")?;
        }

        println!("\nHISTOGRAM RECORDED TO {}", output_path.display());
    }

    Ok(())
}<|MERGE_RESOLUTION|>--- conflicted
+++ resolved
@@ -3,11 +3,7 @@
 use std::{
     collections::HashMap,
     fs::File,
-<<<<<<< HEAD
-    io::{BufRead, BufReader, IsTerminal},
-=======
-    io::{BufRead, BufReader, BufWriter, Write},
->>>>>>> 4f2335bc
+    io::{BufRead, BufReader, BufWriter, IsTerminal, Write},
     path::Path,
 };
 
@@ -204,26 +200,17 @@
             max = eval;
         }
 
-<<<<<<< HEAD
-        if i % 1024 == 0 && std::io::stdout().is_terminal() {
-            print!("\rProcessed {:>10}/{}.", i + 1, file_len);
-        }
-    }
-
-    if std::io::stdout().is_terminal() {
-        println!("\rProcessed {file_len:>10}/{file_len}.");
-    }
-=======
         let binned = (eval.abs() / BIN_SIZE) * BIN_SIZE;
         *histogram.entry(binned).or_insert(0) += 1;
 
-        if i % 1024 == 0 {
+        if i % 1024 == 0 && std::io::stdout().is_terminal() {
             print!("\rPROCESSED {:>10}/{}.", i + 1, file_len);
         }
     }
 
-    println!("\rPROCESSED {file_len:>10}/{file_len}.");
->>>>>>> 4f2335bc
+    if std::io::stdout().is_terminal() {
+        println!("\rPROCESSED {file_len:>10}/{file_len}.");
+    }
 
     println!(" EVALUATION STATISTICS:");
 
