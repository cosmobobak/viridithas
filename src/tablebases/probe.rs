#![allow(
    dead_code,
    unused_imports,
    unused_variables,
    clippy::missing_const_for_fn
)]

use crate::{
    chess::{
        board::{Board, movegen::MoveList},
        chessmove::Move,
        piece::{Colour, PieceType},
        types::{CastlingRights, Square},
    },
    evaluation::TB_WIN_SCORE,
    tablebases::bindings::{
        PYRRHIC_FLAG_BPROMO as TB_PROMOTES_BISHOP, PYRRHIC_FLAG_NPROMO as TB_PROMOTES_KNIGHT,
        PYRRHIC_FLAG_QPROMO as TB_PROMOTES_QUEEN, PYRRHIC_FLAG_RPROMO as TB_PROMOTES_ROOK,
        TB_BLESSED_LOSS, TB_CURSED_WIN, TB_DRAW, TB_LARGEST, TB_LOSS, TB_RESULT_DTZ_MASK,
        TB_RESULT_DTZ_SHIFT, TB_RESULT_FAILED, TB_RESULT_FROM_MASK, TB_RESULT_FROM_SHIFT,
        TB_RESULT_PROMOTES_MASK, TB_RESULT_PROMOTES_SHIFT, TB_RESULT_TO_MASK, TB_RESULT_TO_SHIFT,
        TB_RESULT_WDL_MASK, TB_RESULT_WDL_SHIFT, TB_WIN, tb_init, tb_probe_root, tb_probe_wdl,
    },
    uci,
};
<<<<<<< HEAD
use std::ptr;
=======
>>>>>>> ccb59f15
use std::{ffi::CString, sync::atomic::AtomicBool};

pub static SYZYGY_ENABLED: AtomicBool = AtomicBool::new(false);

#[derive(Debug, PartialEq, Eq, Clone, Copy)]
#[allow(clippy::upper_case_acronyms)]
pub enum WDL {
    Win,
    Loss,
    Draw,
}
pub struct WdlDtzResult {
    wdl: WDL,
    dtz: u32,
    best_move: Move,
}

/// Loads Syzygy tablebases stored in `syzygy_path` location.
pub fn init(syzygy_path: &str) {
    // SAFETY: Not much.
    #[cfg(feature = "syzygy")]
    unsafe {
        let path = CString::new(syzygy_path).unwrap();
        let res = tb_init(path.as_ptr());
        assert!(res, "Failed to load Syzygy tablebases from {syzygy_path}");
        SYZYGY_ENABLED.store(true, std::sync::atomic::Ordering::Relaxed);
    }
}

/// Gets maximal pieces count supported by loaded Syzygy tablebases. Returns 0 if the feature is disabled.
pub fn get_max_pieces_count() -> u8 {
    #![allow(clippy::cast_possible_truncation)]
    #[cfg(feature = "syzygy")]
    {
        let user_limit = uci::SYZYGY_PROBE_LIMIT.load(std::sync::atomic::Ordering::Relaxed);
        // SAFETY: Not much.
        let hard_limit = unsafe { TB_LARGEST as u8 };
        std::cmp::min(user_limit, hard_limit)
    }
    #[cfg(not(feature = "syzygy"))]
    0
}

/// Gets WDL (Win-Draw-Loss) for the position specified in `board`. Returns [None] if data couldn't be obtained or the feature is disabled.
pub fn get_wdl(board: &Board) -> Option<WDL> {
    const WHITE: bool = true;
    const BLACK: bool = false;

    // guards for invalid positions
    if board.castling_rights() != CastlingRights::default() || board.fifty_move_counter() != 0 {
        return None;
    }

    // SAFETY: Not much.
    #[cfg(feature = "syzygy")]
    unsafe {
        let b = &board.state.bbs;
        let ep = board.ep_sq().map_or(0, |sq| sq.index() as u32);
        let wdl = tb_probe_wdl(
            b.colours[Colour::White].inner(),
            b.colours[Colour::Black].inner(),
            b.pieces[PieceType::King].inner(),
            b.pieces[PieceType::Queen].inner(),
            b.pieces[PieceType::Rook].inner(),
            b.pieces[PieceType::Bishop].inner(),
            b.pieces[PieceType::Knight].inner(),
            b.pieces[PieceType::Pawn].inner(),
            ep,
            board.turn() == Colour::White,
        );

        let result = match wdl {
            TB_WIN => Some(WDL::Win),
            TB_LOSS => Some(WDL::Loss),
            TB_DRAW | TB_CURSED_WIN | TB_BLESSED_LOSS => Some(WDL::Draw),
            _ => None,
        };

        result
    }
    #[cfg(not(feature = "syzygy"))]
    None
}

/// Gets WDL (Win-Draw-Loss), DTZ (Distance To Zeroing) and the best move for the position specified in `board`.
/// Returns [None] if data couldn't be obtained or the feature is disabled.
pub fn get_root_wdl_dtz(board: &Board) -> Option<WdlDtzResult> {
    const WHITE: bool = true;
    const BLACK: bool = false;

    // SAFETY: Not much.
    #[cfg(feature = "syzygy")]
    unsafe {
        let b = &board.state.bbs;
        let ep = board.ep_sq().map_or(0, |sq| sq.index() as u32);
        let result = tb_probe_root(
            b.colours[Colour::White].inner(),
            b.colours[Colour::Black].inner(),
            b.pieces[PieceType::King].inner(),
            b.pieces[PieceType::Queen].inner(),
            b.pieces[PieceType::Rook].inner(),
            b.pieces[PieceType::Bishop].inner(),
            b.pieces[PieceType::Knight].inner(),
            b.pieces[PieceType::Pawn].inner(),
            u32::from(board.fifty_move_counter()),
            ep,
            board.turn() == Colour::White,
            std::ptr::null_mut(),
        );

        let wdl = (result & TB_RESULT_WDL_MASK) >> TB_RESULT_WDL_SHIFT;
        let wdl = match wdl {
            TB_WIN => WDL::Win,
            TB_LOSS => WDL::Loss,
            _ => WDL::Draw,
        };
        let dtz = (result & TB_RESULT_DTZ_MASK) >> TB_RESULT_DTZ_SHIFT;

        if result == TB_RESULT_FAILED {
            return None;
        }

        let mut moves = MoveList::new();
        board.generate_moves(&mut moves);

        let from =
            Square::new(((result & TB_RESULT_FROM_MASK) >> TB_RESULT_FROM_SHIFT) as u8).unwrap();
        let to = Square::new(((result & TB_RESULT_TO_MASK) >> TB_RESULT_TO_SHIFT) as u8).unwrap();
        let promotion = (result & TB_RESULT_PROMOTES_MASK) >> TB_RESULT_PROMOTES_SHIFT;

        let promo_piece_type = match promotion {
            TB_PROMOTES_QUEEN => Some(PieceType::Queen),
            TB_PROMOTES_ROOK => Some(PieceType::Rook),
            TB_PROMOTES_BISHOP => Some(PieceType::Bishop),
            TB_PROMOTES_KNIGHT => Some(PieceType::Knight),
            _ => None,
        };

        for &m in moves.iter_moves() {
            if m.from() == from
                && m.to() == to
                && (promotion == 0 || m.promotion_type() == promo_piece_type)
            {
                return Some(WdlDtzResult {
                    wdl,
                    dtz,
                    best_move: m,
                });
            }
        }

        None
    }
    #[cfg(not(feature = "syzygy"))]
    None
}

/// Checks if there's a tablebase move and returns it as [Some], otherwise [None].
pub fn get_tablebase_move(board: &Board) -> Option<(Move, i32)> {
    if board.state.bbs.occupied().count() > u32::from(get_max_pieces_count()) {
        return None;
    }

    let result = get_root_wdl_dtz(board)?;

    let score = match result.wdl {
        WDL::Win => TB_WIN_SCORE,
        WDL::Draw => 0,
        WDL::Loss => -TB_WIN_SCORE,
    };

    Some((result.best_move, score))
}

/// Gets the WDL of the position from the perspective of White.
/// Returns [None] if data couldn't be obtained or the feature is disabled.
pub fn get_wdl_white(board: &Board) -> Option<WDL> {
    let probe_result = get_root_wdl_dtz(board)?;

    let stm = board.turn() == Colour::White;

    match probe_result.wdl {
        WDL::Win => Some(if stm { WDL::Win } else { WDL::Loss }),
        WDL::Draw => Some(WDL::Draw),
        WDL::Loss => Some(if stm { WDL::Loss } else { WDL::Win }),
    }
}

#[cfg(test)]
mod tests {
    use std::sync::{
        LazyLock,
        atomic::{AtomicBool, AtomicU64},
    };

    use crate::{
        evaluation::MINIMUM_TB_WIN_SCORE,
        nnue::network::NNUEParams,
        search::search_position,
        threadlocal::ThreadData,
        threadpool,
        timemgmt::{SearchLimit, TimeManager},
        transpositiontable::TT,
        util::MEGABYTE,
    };

    use super::*;

    static INIT_SYZYGY: std::sync::LazyLock<()> = std::sync::LazyLock::new(|| {
        init(
            std::env::var("SYZYGY_PATH")
                .unwrap_or_else(|_| "/syzygy".to_string())
                .as_str(),
        );
    });

    #[test]
    fn test_syzygy_wdl() {
        LazyLock::force(&INIT_SYZYGY);

        let win_3man = "4Q3/8/8/8/8/8/7k/K7 w - - 0 1";
        let draw_3man = "4N3/8/8/8/8/4K3/8/4k3 w - - 0 1";
        let loss_3man = "8/8/7K/8/8/8/8/k6q w - - 0 1";

        let win_7man = "3k4/4p3/8/1r6/6P1/5P2/4RK2/8 w - - 0 1";

        if get_max_pieces_count() >= 3 {
            let board = Board::from_fen(win_3man).unwrap();
            assert_eq!(get_wdl(&board), Some(WDL::Win));

            let board = Board::from_fen(draw_3man).unwrap();
            assert_eq!(get_wdl(&board), Some(WDL::Draw));

            let board = Board::from_fen(loss_3man).unwrap();
            assert_eq!(get_wdl(&board), Some(WDL::Loss));
        }

        if get_max_pieces_count() >= 7 {
            let board = Board::from_fen(win_7man).unwrap();
            assert_eq!(get_wdl(&board), Some(WDL::Win));
        }
    }

    #[test]
    fn solve_7man() {
        LazyLock::force(&INIT_SYZYGY);

        if get_max_pieces_count() < 7 {
            return;
        }

        let position = Board::from_fen("3k4/4p3/1r6/Qq6/6P1/5P2/4RK2/8 w - - 0 1").unwrap();
        let stopped = AtomicBool::new(false);
        let nodes = AtomicU64::new(0);
        let tbhits = AtomicU64::new(0);
        let pool = threadpool::make_worker_threads(1);
        let mut tt = TT::new();
        tt.resize(MEGABYTE, &pool);
        let nnue_params = NNUEParams::decompress_and_alloc().unwrap();
        let mut t = Box::new(ThreadData::new(
            0,
            position,
            tt.view(),
            nnue_params,
            &stopped,
            &nodes,
            &tbhits,
        ));
<<<<<<< HEAD
        t.info.clock = TimeManager::default_with_limit(SearchLimit::Depth(10));
=======
        t.info.clock = TimeManager::default_with_limit(SearchLimit::Depth(16));
>>>>>>> ccb59f15
        let (value, mov) = search_position(&pool, std::array::from_mut(&mut t));

        assert!(matches!(t.board.san(mov.unwrap()).as_deref(), Some("Qxb5")));
        assert!(value >= MINIMUM_TB_WIN_SCORE);
    }

    #[test]
    fn solve_5man() {
        LazyLock::force(&INIT_SYZYGY);

        if get_max_pieces_count() < 5 {
            return;
        }

        let position = Board::from_fen("8/Q7/8/5N2/1p6/q7/8/2NK3k w - - 0 1").unwrap();
        let stopped = AtomicBool::new(false);
        let nodes = AtomicU64::new(0);
        let tbhits = AtomicU64::new(0);
        let pool = threadpool::make_worker_threads(1);
        let mut tt = TT::new();
        tt.resize(MEGABYTE, &pool);
        let nnue_params = NNUEParams::decompress_and_alloc().unwrap();
        let mut t = Box::new(ThreadData::new(
            0,
            position,
            tt.view(),
            nnue_params,
            &stopped,
            &nodes,
            &tbhits,
        ));
        t.info.clock = TimeManager::default_with_limit(SearchLimit::Depth(10));
        let (value, mov) = search_position(&pool, std::array::from_mut(&mut t));

        assert!(matches!(t.board.san(mov.unwrap()).as_deref(), Some("Qxa3")));
        assert!(value >= MINIMUM_TB_WIN_SCORE);
    }
}<|MERGE_RESOLUTION|>--- conflicted
+++ resolved
@@ -23,10 +23,6 @@
     },
     uci,
 };
-<<<<<<< HEAD
-use std::ptr;
-=======
->>>>>>> ccb59f15
 use std::{ffi::CString, sync::atomic::AtomicBool};
 
 pub static SYZYGY_ENABLED: AtomicBool = AtomicBool::new(false);
@@ -295,11 +291,7 @@
             &nodes,
             &tbhits,
         ));
-<<<<<<< HEAD
-        t.info.clock = TimeManager::default_with_limit(SearchLimit::Depth(10));
-=======
         t.info.clock = TimeManager::default_with_limit(SearchLimit::Depth(16));
->>>>>>> ccb59f15
         let (value, mov) = search_position(&pool, std::array::from_mut(&mut t));
 
         assert!(matches!(t.board.san(mov.unwrap()).as_deref(), Some("Qxb5")));
