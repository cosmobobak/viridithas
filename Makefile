EXE = Viridithas
LXE = viridithas
VERSION = ???
TMPDIR := tmp

ifeq ($(OS),Windows_NT)
    INF := win
    EXT := .exe
    RMFILE := del
    RMDIR := rmdir /s /q
    MKDIR := mkdir
    NAME := $(EXE).exe
else
    INF := linux
    EXT :=
    RMFILE := rm
    RMDIR := rm -rf
    MKDIR := mkdir -p
    NAME := $(EXE)
endif

V1NAME := $(LXE)-$(VERSION)-$(INF)-x86_64-v1$(EXT)
V2NAME := $(LXE)-$(VERSION)-$(INF)-x86_64-v2$(EXT)
V3NAME := $(LXE)-$(VERSION)-$(INF)-x86_64-v3$(EXT)
V4NAME := $(LXE)-$(VERSION)-$(INF)-x86_64-v4$(EXT)

openbench:
<<<<<<< HEAD
	cargo rustc -r -- -C target-cpu=native --emit link=$(NAME)
=======
	cargo rustc -r --features syzygy -- -C target-cpu=native --emit link=$(NAME)
>>>>>>> 1493f8af

tmp-dir:
	mkdir $(TMPDIR)

x86-64 x86-64-v2 x86-64-v3 x86-64-v4 native: tmp-dir
	cargo rustc -r --features final-release -- -C target-feature=+crt-static -C target-cpu=$@ -C profile-generate=$(TMPDIR) --emit link=$(LXE)-$(VERSION)-$(INF)-$@$(EXT)
	./$(LXE)-$(VERSION)-$(INF)-$@$(EXT) bench
	llvm-profdata merge -o $(TMPDIR)/merged.profdata $(TMPDIR)

	cargo rustc -r --features final-release -- -C target-feature=+crt-static -C target-cpu=$@ -C profile-use=$(TMPDIR)/merged.profdata --emit link=$(LXE)-$(VERSION)-$(INF)-$@$(EXT)

	$(RMDIR) $(TMPDIR)
	$(RMFILE) *.pdb

x86-64-datagen x86-64-v2-datagen x86-64-v3-datagen x86-64-v4-datagen native-datagen: tmp-dir
	cargo rustc -r --features datagen -- -C target-feature=+crt-static -C target-cpu=$(subst -datagen,,$@) -C profile-generate=$(TMPDIR) --emit link=$(LXE)-$(VERSION)-$(INF)-$(subst -datagen,,$@)$(EXT)
	./$(LXE)-$(VERSION)-$(INF)-$(subst -datagen,,$@)$(EXT) bench
	llvm-profdata merge -o $(TMPDIR)/merged.profdata $(TMPDIR)

	cargo rustc -r --features datagen -- -C target-feature=+crt-static -C target-cpu=$(subst -datagen,,$@) -C profile-use=$(TMPDIR)/merged.profdata --emit link=$(LXE)-$(VERSION)-$(INF)-$(subst -datagen,,$@)$(EXT)

	$(RMDIR) $(TMPDIR)
	$(RMFILE) *.pdb

bench:
	cargo rustc --release -- -C target-cpu=native --emit link=$(NAME)
	target/release/$(NAME) bench<|MERGE_RESOLUTION|>--- conflicted
+++ resolved
@@ -25,11 +25,7 @@
 V4NAME := $(LXE)-$(VERSION)-$(INF)-x86_64-v4$(EXT)
 
 openbench:
-<<<<<<< HEAD
-	cargo rustc -r -- -C target-cpu=native --emit link=$(NAME)
-=======
 	cargo rustc -r --features syzygy -- -C target-cpu=native --emit link=$(NAME)
->>>>>>> 1493f8af
 
 tmp-dir:
 	mkdir $(TMPDIR)
