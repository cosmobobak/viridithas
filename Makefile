--- conflicted
+++ resolved
@@ -25,11 +25,7 @@
 V4NAME := $(LXE)-$(VERSION)-$(INF)-x86_64-v4$(EXT)
 
 openbench:
-<<<<<<< HEAD
-	cargo rustc -r --features tuning -- -C target-cpu=native --emit link=$(NAME)
-=======
-	cargo rustc -r --features syzygy -- -C target-cpu=native --emit link=$(NAME)
->>>>>>> ccb59f15
+	cargo rustc -r --features syzygy,tuning -- -C target-cpu=native --emit link=$(NAME)
 
 tmp-dir:
 	$(MKDIR) $(TMPDIR)
