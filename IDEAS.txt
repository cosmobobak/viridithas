ideas for viri
MAJOR:
- docs
- staged movegen.
- check evasions
- replace countermoves with countermove history
- deeper conthists
- big tuning run (check that the UCI tune parameters actually make it in to the engine!!)
- support chess variants
-- FRC
-- DFRC
-- Crazyhouse

MINOR:
- replace all the false/true constgen stuff with a proper type.
- fullwindow on big scores (+30?)
- uci bench extension
- remove `as` casts and unsafe code FOR REAL
- perft divide
- try to reduce attr use, it's ugly.
- make FEN conversion not halt singlethreaded when writing to file. or generally.
- the slow part of deduplication is the file I/O, consider mmap?.
- multipv. put the moves in ThreadData and use ROOT.
- Rust features to watch for: full const generics, const floating-point maths.
- make the big-piece and other stuff better named
- make is_legal faster
- filter training positions that are forced.
- adapt frozenight's data generation for viri.
- add good logging for everything using `log` + `env_logger`
-- datagen, data reanalysis, maybe other things
- mess about with the in-check QS score, and aspiration windows relating to it.
- add Shuffle Chess starting positions for datagen. (double shuffle chess?)
- optimise conthist loading
<<<<<<< HEAD
- cool Stash-style time management
=======
- validate this FEN properly: "r3qrk1/pppb1pbp/3p1np1/3P2B1/2PpP3/2N2PP1/PP1Q3P/R3KB1R w kq - 0 4"
>>>>>>> 1c44f01e
<|MERGE_RESOLUTION|>--- conflicted
+++ resolved
@@ -31,8 +31,5 @@
 - mess about with the in-check QS score, and aspiration windows relating to it.
 - add Shuffle Chess starting positions for datagen. (double shuffle chess?)
 - optimise conthist loading
-<<<<<<< HEAD
 - cool Stash-style time management
-=======
-- validate this FEN properly: "r3qrk1/pppb1pbp/3p1np1/3P2B1/2PpP3/2N2PP1/PP1Q3P/R3KB1R w kq - 0 4"
->>>>>>> 1c44f01e
+- validate this FEN properly: "r3qrk1/pppb1pbp/3p1np1/3P2B1/2PpP3/2N2PP1/PP1Q3P/R3KB1R w kq - 0 4"